import { useState, useEffect, useCallback, useContext } from "react";
import { Sentry } from "../../utils/errorTracking";
<<<<<<< HEAD

import { QuotaError, NotEligibleError } from "../../services/quota";
import { useQuota } from "../useQuota/useQuota";
import { postTransaction } from "../../services/quota";
import { useProductContext, ProductContextValue } from "../../context/products";
=======
import {
  getQuota,
  postTransaction,
  NotEligibleError
} from "../../services/quota";
import { transform } from "lodash";
import { ProductContextValue, ProductContext } from "../../context/products";
>>>>>>> 8c991d57
import { usePrevious } from "../usePrevious";
import {
  PostTransactionResult,
  Quota,
  ItemQuota,
<<<<<<< HEAD
  IdentifierInput
=======
  IdentifierInput,
  CampaignPolicy
>>>>>>> 8c991d57
} from "../../types";
import { validateIdentifierInputs } from "../../utils/validateIdentifierInputs";
import { ERROR_MESSAGE } from "../../context/alert";
import { SessionError } from "../../services/helpers";

export type CartItem = {
  category: string;
  quantity: number;
  maxQuantity: number;
  descriptionAlert?: string;
  /**
   * Indicates the previous time quota was used.
   * It will be undefined for batch quotas.
   */
  lastTransactionTime?: Date;
  identifierInputs: IdentifierInput[];
};

export type Cart = CartItem[];

type CartState =
  | "FETCHING_QUOTA"
  | "NO_QUOTA"
  | "DEFAULT"
  | "CHECKING_OUT"
  | "PURCHASED"
  | "NOT_ELIGIBLE";

export type CartHook = {
  cartState: CartState;
  cart: Cart;
  emptyCart: () => void;
  updateCart: (
    category: string,
    quantity: number,
    identifierInputs?: IdentifierInput[]
  ) => void;
  checkoutCart: () => void;
  checkoutResult?: PostTransactionResult;
  error?: Error;
  clearError: () => void;
  allQuotaResponse: Quota | null;
  quotaResponse: Quota | null;
};

const getItem = (
  cart: Cart,
  category: string
): [CartItem | undefined, number] => {
  const idx = cart.findIndex(item => item.category === category);
  return [cart[idx], idx];
};

const mergeWithCart = (
  cart: Cart,
  quota: ItemQuota[],
  getProduct: ProductContextValue["getProduct"]
): Cart => {
  return quota
    .sort((itemOne, itemTwo) => {
      const productOneOrder = getProduct(itemOne.category)?.order || 0;
      const productTwoOrder = getProduct(itemTwo.category)?.order || 0;

      return productOneOrder - productTwoOrder;
    })
    .map(
      ({
        category,
        quantity: remainingQuantity,
        transactionTime,
        identifierInputs
      }) => {
        remainingQuantity = Math.max(remainingQuantity, 0);
        const [existingItem] = getItem(cart, category);

        const product = getProduct(category);
        const defaultQuantity = product?.quantity.default || 0;
        const defaultIdentifierInputs =
          product?.identifiers?.map(
            ({ label, textInput, scanButton, validationRegex }) => ({
              label: label,
              value: "",
              ...(textInput.type ? { textInputType: textInput.type } : {}),
              ...(scanButton.type ? { scanButtonType: scanButton.type } : {}),
              ...(validationRegex ? { validationRegex } : {})
            })
          ) || [];

        let descriptionAlert: string | undefined = undefined;
        if (product && product.alert) {
          const expandedQuota = product.quantity.limit - remainingQuantity;
          descriptionAlert =
            expandedQuota >= product.alert.threshold
              ? product.alert.label
              : undefined;
        }

        const checkoutLimit = product?.quantity.checkoutLimit;
        const maxQuantity = checkoutLimit
          ? Math.min(remainingQuantity, checkoutLimit)
          : remainingQuantity;

        return {
          category,
          quantity: Math.min(
            maxQuantity,
            existingItem?.quantity || defaultQuantity
          ),
          maxQuantity,
          descriptionAlert,
          lastTransactionTime: transactionTime,
          identifierInputs: identifierInputs || defaultIdentifierInputs
        };
      }
    );
};

<<<<<<< HEAD
=======
const filterQuotaWithAvailableProducts = (
  quota: Quota,
  products: CampaignPolicy[]
): Quota => {
  const filteredQuota: Quota = {
    remainingQuota: []
  };
  transform(
    quota.remainingQuota,
    (result: Quota, itemQuota) => {
      if (products.some(policy => policy.category === itemQuota.category))
        result.remainingQuota.push(itemQuota);
    },
    filteredQuota
  );

  if (quota.globalQuota) {
    filteredQuota.globalQuota = [];
    transform(
      quota.globalQuota!,
      (result: Quota, itemQuota) => {
        if (products.some(policy => policy.category === itemQuota.category))
          result.globalQuota!.push(itemQuota);
      },
      filteredQuota
    );
  }

  if (quota.localQuota) {
    filteredQuota.localQuota = [];
    transform(
      quota.localQuota!,
      (result: Quota, itemQuota) => {
        if (products.some(policy => policy.category === itemQuota.category))
          result.localQuota!.push(itemQuota);
      },
      filteredQuota
    );
  }

  return filteredQuota;
};

const hasNoQuota = (quota: Quota): boolean =>
  quota.remainingQuota.every(item => item.quantity === 0);

const hasInvalidQuota = (quota: Quota): boolean =>
  // Note: Invalid quota refers to negative quota received
  quota.remainingQuota.some(item => item.quantity < 0);

>>>>>>> 8c991d57
export const useCart = (
  ids: string[],
  authKey: string,
  endpoint: string
): CartHook => {
  const prevIds = usePrevious(ids);
  const { products, getProduct } = useContext(ProductContext);
  const prevProducts = usePrevious(products);
  const [cart, setCart] = useState<Cart>([]);
  const [cartState, setCartState] = useState<CartState>("DEFAULT");
  const [checkoutResult, setCheckoutResult] = useState<PostTransactionResult>();
  const [error, setError] = useState<Error>();
<<<<<<< HEAD
  const {
    quotaResponse,
    allQuotaResponse,
    fetchQuota,
    hasNoQuota,
    hasInvalidQuota
  } = useQuota(ids, authKey, endpoint);
  const { showAlert } = useContext(AlertModalContext);
=======
  const [quotaResponse, setQuotaResponse] = useState<Quota | null>(null);
  const [allQuotaResponse, setAllQuotaResponse] = useState<Quota | null>(null);
>>>>>>> 8c991d57
  const clearError = useCallback((): void => setError(undefined), []);

  /**
   * Fetch quota whenever IDs change.
   */

  useEffect(() => {
    async function fetchQuotaWrapper() {
      try {
        const quotaResponse = await fetchQuota();
        if (hasInvalidQuota(quotaResponse)) {
          Sentry.captureException(
            `Negative Quota Received: ${JSON.stringify(
              quotaResponse?.remainingQuota
            )}`
          );
          setCartState("NO_QUOTA");
        } else if (hasNoQuota(quotaResponse)) {
          setCartState("NO_QUOTA");
        } else {
          setCartState("DEFAULT");
        }
      } catch (e) {
        if (e instanceof NotEligibleError) {
          setCartState("NOT_ELIGIBLE");
<<<<<<< HEAD
          // Cart will remain in FETCHING_QUOTA state.
        } else if (e instanceof QuotaError) {
          Sentry.addBreadcrumb({
            category: "useQuota",
            message: "fetchQuota - quota error"
          });
          setError(
            new Error(
              "Error getting quota. We've noted this down and are looking into it!"
            )
          );
=======
          return;
>>>>>>> 8c991d57
        } else {
          Sentry.addBreadcrumb({
            category: "useQuota",
            message: "fetchQuota - unidentified error"
          });
          setError(e);
        }
        setCartState("DEFAULT");
      }
    }

    if (prevIds !== ids || prevProducts !== products) {
      setCartState("FETCHING_QUOTA");
      fetchQuotaWrapper();
    }
<<<<<<< HEAD
  }, [
    authKey,
    endpoint,
    getProduct,
    ids,
    prevIds,
    prevProducts,
    products,
    setProducts,
    setFeatures,
    showAlert,
    fetchQuota
  ]);
=======
  }, [authKey, endpoint, ids, prevIds, prevProducts, products]);
>>>>>>> 8c991d57

  /**
   * Merge quota response with current cart whenever quota response or products change.
   */
  useEffect(() => {
    if (quotaResponse) {
      // Note that we must use a callback within this setState to avoid
      // having cart as a dependency which causes an infinite loop.
      setCart(cart =>
        mergeWithCart(cart, quotaResponse.remainingQuota, getProduct)
      );
    }
  }, [quotaResponse, products, getProduct]);

  const emptyCart: CartHook["emptyCart"] = useCallback(() => {
    setCart([]);
  }, []);

  /**
   * After checkout, update quota response
   */
  useEffect(() => {
    if (cartState === "PURCHASED") {
      const updateQuotaResponse = async (): Promise<void> => {
        const allQuotaResponse = await getQuota(ids, authKey, endpoint);
        const quotaResponse = filterQuotaWithAvailableProducts(
          allQuotaResponse,
          products
        );
        setQuotaResponse(quotaResponse);
      };
      updateQuotaResponse();
    }
  }, [ids, authKey, endpoint, cartState, products]);

  /**
   * Update quantity of an item in the cart.
   */
  const updateCart: CartHook["updateCart"] = useCallback(
    (category, quantity, identifierInputs) => {
      if (quantity < 0) {
        setError(new Error(ERROR_MESSAGE.INVALID_QUANTITY));
        return;
      }
      const [item, itemIdx] = getItem(cart, category);
      if (item) {
        if (quantity <= item.maxQuantity) {
          setCart([
            ...cart.slice(0, itemIdx),
            {
              ...item,
              quantity,
              identifierInputs:
                identifierInputs || cart[itemIdx].identifierInputs
            },
            ...cart.slice(itemIdx + 1)
          ]);
        } else {
          setError(new Error(ERROR_MESSAGE.INSUFFICIENT_QUOTA));
          return;
        }
      } else {
        setError(new Error(ERROR_MESSAGE.INVALID_CATEGORY));
        return;
      }
    },
    [cart]
  );

  /**
   * Handles the checking out of the cart.
   * Sets checkoutResult to the response of the post transaction.
   */
  const checkoutCart: CartHook["checkoutCart"] = useCallback(() => {
    const checkout = async (): Promise<void> => {
      setCartState("CHECKING_OUT");

      const allIdentifierInputs: IdentifierInput[] = [];
      const transactions = Object.values(cart)
        .filter(({ quantity }) => quantity)
        .map(({ category, quantity, identifierInputs }) => {
          if (
            identifierInputs.length > 0 &&
            identifierInputs.some(identifierInput => !identifierInput.value)
          ) {
          }
          allIdentifierInputs.push(...identifierInputs);
          return { category, quantity, identifierInputs };
        });

      if (transactions.length === 0) {
        setCartState("DEFAULT");
        setError(new Error(ERROR_MESSAGE.MISSING_SELECTION));
        return;
      }

      try {
        validateIdentifierInputs(allIdentifierInputs);
      } catch (error) {
        setCartState("DEFAULT");
        setError(error);
        return;
      }

      try {
        const transactionResponse = await postTransaction({
          ids,
          key: authKey,
          transactions,
          endpoint
        });
        setCheckoutResult(transactionResponse);
        setCartState("PURCHASED");
      } catch (e) {
        setCartState("DEFAULT");
        if (
          e.message === "Invalid Purchase Request: Duplicate identifier inputs"
        ) {
          setError(new Error(ERROR_MESSAGE.DUPLICATE_IDENTIFIER_INPUT));
        } else if (e instanceof SessionError) {
          setError(e);
        } else {
          setError(new Error(ERROR_MESSAGE.SERVER_ERROR));
        }
      }
    };

    checkout();
  }, [authKey, cart, endpoint, ids]);

  return {
    cartState,
    cart,
    emptyCart,
    updateCart,
    checkoutCart,
    checkoutResult,
    error,
    clearError,
    allQuotaResponse,
    quotaResponse
  };
};<|MERGE_RESOLUTION|>--- conflicted
+++ resolved
@@ -1,35 +1,18 @@
 import { useState, useEffect, useCallback, useContext } from "react";
 import { Sentry } from "../../utils/errorTracking";
-<<<<<<< HEAD
-
-import { QuotaError, NotEligibleError } from "../../services/quota";
-import { useQuota } from "../useQuota/useQuota";
-import { postTransaction } from "../../services/quota";
-import { useProductContext, ProductContextValue } from "../../context/products";
-=======
-import {
-  getQuota,
-  postTransaction,
-  NotEligibleError
-} from "../../services/quota";
-import { transform } from "lodash";
+import { postTransaction, NotEligibleError } from "../../services/quota";
 import { ProductContextValue, ProductContext } from "../../context/products";
->>>>>>> 8c991d57
 import { usePrevious } from "../usePrevious";
 import {
   PostTransactionResult,
   Quota,
   ItemQuota,
-<<<<<<< HEAD
   IdentifierInput
-=======
-  IdentifierInput,
-  CampaignPolicy
->>>>>>> 8c991d57
 } from "../../types";
 import { validateIdentifierInputs } from "../../utils/validateIdentifierInputs";
-import { ERROR_MESSAGE } from "../../context/alert";
+import { AlertModalContext, ERROR_MESSAGE } from "../../context/alert";
 import { SessionError } from "../../services/helpers";
+import { useQuota } from "../useQuota/useQuota";
 
 export type CartItem = {
   category: string;
@@ -143,59 +126,6 @@
     );
 };
 
-<<<<<<< HEAD
-=======
-const filterQuotaWithAvailableProducts = (
-  quota: Quota,
-  products: CampaignPolicy[]
-): Quota => {
-  const filteredQuota: Quota = {
-    remainingQuota: []
-  };
-  transform(
-    quota.remainingQuota,
-    (result: Quota, itemQuota) => {
-      if (products.some(policy => policy.category === itemQuota.category))
-        result.remainingQuota.push(itemQuota);
-    },
-    filteredQuota
-  );
-
-  if (quota.globalQuota) {
-    filteredQuota.globalQuota = [];
-    transform(
-      quota.globalQuota!,
-      (result: Quota, itemQuota) => {
-        if (products.some(policy => policy.category === itemQuota.category))
-          result.globalQuota!.push(itemQuota);
-      },
-      filteredQuota
-    );
-  }
-
-  if (quota.localQuota) {
-    filteredQuota.localQuota = [];
-    transform(
-      quota.localQuota!,
-      (result: Quota, itemQuota) => {
-        if (products.some(policy => policy.category === itemQuota.category))
-          result.localQuota!.push(itemQuota);
-      },
-      filteredQuota
-    );
-  }
-
-  return filteredQuota;
-};
-
-const hasNoQuota = (quota: Quota): boolean =>
-  quota.remainingQuota.every(item => item.quantity === 0);
-
-const hasInvalidQuota = (quota: Quota): boolean =>
-  // Note: Invalid quota refers to negative quota received
-  quota.remainingQuota.some(item => item.quantity < 0);
-
->>>>>>> 8c991d57
 export const useCart = (
   ids: string[],
   authKey: string,
@@ -208,7 +138,6 @@
   const [cartState, setCartState] = useState<CartState>("DEFAULT");
   const [checkoutResult, setCheckoutResult] = useState<PostTransactionResult>();
   const [error, setError] = useState<Error>();
-<<<<<<< HEAD
   const {
     quotaResponse,
     allQuotaResponse,
@@ -217,10 +146,6 @@
     hasInvalidQuota
   } = useQuota(ids, authKey, endpoint);
   const { showAlert } = useContext(AlertModalContext);
-=======
-  const [quotaResponse, setQuotaResponse] = useState<Quota | null>(null);
-  const [allQuotaResponse, setAllQuotaResponse] = useState<Quota | null>(null);
->>>>>>> 8c991d57
   const clearError = useCallback((): void => setError(undefined), []);
 
   /**
@@ -246,21 +171,7 @@
       } catch (e) {
         if (e instanceof NotEligibleError) {
           setCartState("NOT_ELIGIBLE");
-<<<<<<< HEAD
-          // Cart will remain in FETCHING_QUOTA state.
-        } else if (e instanceof QuotaError) {
-          Sentry.addBreadcrumb({
-            category: "useQuota",
-            message: "fetchQuota - quota error"
-          });
-          setError(
-            new Error(
-              "Error getting quota. We've noted this down and are looking into it!"
-            )
-          );
-=======
           return;
->>>>>>> 8c991d57
         } else {
           Sentry.addBreadcrumb({
             category: "useQuota",
@@ -276,23 +187,7 @@
       setCartState("FETCHING_QUOTA");
       fetchQuotaWrapper();
     }
-<<<<<<< HEAD
-  }, [
-    authKey,
-    endpoint,
-    getProduct,
-    ids,
-    prevIds,
-    prevProducts,
-    products,
-    setProducts,
-    setFeatures,
-    showAlert,
-    fetchQuota
-  ]);
-=======
-  }, [authKey, endpoint, ids, prevIds, prevProducts, products]);
->>>>>>> 8c991d57
+  }, [authKey, endpoint, ids, prevIds, prevProducts, products, fetchQuota]);
 
   /**
    * Merge quota response with current cart whenever quota response or products change.
@@ -316,15 +211,7 @@
    */
   useEffect(() => {
     if (cartState === "PURCHASED") {
-      const updateQuotaResponse = async (): Promise<void> => {
-        const allQuotaResponse = await getQuota(ids, authKey, endpoint);
-        const quotaResponse = filterQuotaWithAvailableProducts(
-          allQuotaResponse,
-          products
-        );
-        setQuotaResponse(quotaResponse);
-      };
-      updateQuotaResponse();
+      fetchQuota();
     }
   }, [ids, authKey, endpoint, cartState, products]);
 
