--- conflicted
+++ resolved
@@ -2,17 +2,8 @@
 import { renderHook, act } from "@testing-library/react-hooks";
 import { useCart } from "./useCart";
 import { wait } from "@testing-library/react-native";
-<<<<<<< HEAD
 import { Quota, PostTransactionResult, CampaignPolicy } from "../../types";
 import { postTransaction } from "../../services/quota";
-=======
-import { Quota, PostTransactionResult } from "../../types";
-import {
-  getQuota,
-  postTransaction,
-  NotEligibleError,
-} from "../../services/quota";
->>>>>>> 67b8b4d4
 import {
   defaultProducts,
   defaultIdentifier,
@@ -40,22 +31,146 @@
       category: "chocolate",
       identifierInputs: [],
       quantity: 15,
-<<<<<<< HEAD
-      transactionTime
-    }
+      transactionTime,
+    },
   ],
   globalQuota: [
     {
       category: "toilet-paper",
       identifierInputs: [],
       quantity: 2,
-      transactionTime
-=======
+      transactionTime,
+    },
+    {
+      category: "chocolate",
+      identifierInputs: [],
+      quantity: 15,
+      transactionTime,
+    },
+  ],
+  localQuota: [
+    {
+      category: "toilet-paper",
+      identifierInputs: [],
+      quantity: Number.MAX_SAFE_INTEGER,
+      transactionTime,
+    },
+    {
+      category: "chocolate",
+      identifierInputs: [],
+      quantity: Number.MAX_SAFE_INTEGER,
       transactionTime,
     },
   ],
 };
-const mockQuotaResSingleIdWithIdentifiers: Quota = {
+
+const mockQuotaResMultipleIds: Quota = {
+  remainingQuota: [
+    {
+      category: "toilet-paper",
+      identifierInputs: [],
+      quantity: 4,
+      transactionTime,
+    },
+    {
+      category: "chocolate",
+      identifierInputs: [],
+      quantity: 30,
+      transactionTime,
+    },
+  ],
+  globalQuota: [
+    {
+      category: "toilet-paper",
+      identifierInputs: [],
+      quantity: 4,
+      transactionTime,
+    },
+    {
+      category: "chocolate",
+      identifierInputs: [],
+      quantity: 30,
+      transactionTime,
+    },
+  ],
+  localQuota: [
+    {
+      category: "toilet-paper",
+      identifierInputs: [],
+      quantity: Number.MAX_SAFE_INTEGER,
+      transactionTime,
+    },
+    {
+      category: "chocolate",
+      identifierInputs: [],
+      quantity: Number.MAX_SAFE_INTEGER,
+      transactionTime,
+    },
+  ],
+};
+
+const mockQuotaResSingleIdInvalidQuota: Quota = {
+  remainingQuota: [
+    {
+      category: "toilet-paper",
+      identifierInputs: [],
+      quantity: -1,
+      transactionTime,
+    },
+    {
+      category: "chocolate",
+      identifierInputs: [],
+      quantity: 15,
+      transactionTime,
+    },
+  ],
+  globalQuota: [
+    {
+      category: "toilet-paper",
+      identifierInputs: [],
+      quantity: -1,
+      transactionTime,
+    },
+    {
+      category: "chocolate",
+      identifierInputs: [],
+      quantity: 15,
+      transactionTime,
+    },
+  ],
+  localQuota: [
+    {
+      category: "toilet-paper",
+      identifierInputs: [],
+      quantity: Number.MAX_SAFE_INTEGER,
+      transactionTime,
+    },
+    {
+      category: "chocolate",
+      identifierInputs: [],
+      quantity: Number.MAX_SAFE_INTEGER,
+      transactionTime,
+    },
+  ],
+};
+
+const mockPostTransactionResult: PostTransactionResult = {
+  transactions: [
+    {
+      transaction: [
+        { category: "toilet-paper", identifierInputs: [], quantity: 1 },
+        {
+          category: "chocolate",
+          identifierInputs: [],
+          quantity: 5,
+        },
+      ],
+      timestamp: transactionTime,
+    },
+  ],
+};
+
+const mockQuotaResSingleIdAlert: Quota = {
   remainingQuota: [
     {
       category: "toilet-paper",
@@ -73,179 +188,17 @@
           scanButtonType: "BARCODE",
         },
       ],
-      quantity: 1,
-      transactionTime,
->>>>>>> 67b8b4d4
+      quantity: 8,
+      transactionTime,
     },
     {
       category: "chocolate",
       identifierInputs: [],
       quantity: 15,
-<<<<<<< HEAD
-      transactionTime
-    }
-  ],
-  localQuota: [
-    {
-      category: "toilet-paper",
-      identifierInputs: [],
-      quantity: Number.MAX_SAFE_INTEGER,
-      transactionTime
-    },
-    {
-      category: "chocolate",
-      identifierInputs: [],
-      quantity: Number.MAX_SAFE_INTEGER,
-      transactionTime
-    }
-  ]
-=======
-      transactionTime,
-    },
-  ],
->>>>>>> 67b8b4d4
-};
-
-const mockQuotaResMultipleIds: Quota = {
-  remainingQuota: [
-    {
-      category: "toilet-paper",
-      identifierInputs: [],
-<<<<<<< HEAD
-      quantity: 4,
-      transactionTime
-    },
-    {
-      category: "chocolate",
-      identifierInputs: [],
-      quantity: 30,
-      transactionTime
-    }
+      transactionTime,
+    },
   ],
   globalQuota: [
-    {
-      category: "toilet-paper",
-      identifierInputs: [],
-      quantity: 4,
-      transactionTime
-=======
-      quantity: 0,
-      transactionTime,
->>>>>>> 67b8b4d4
-    },
-    {
-      category: "chocolate",
-      identifierInputs: [],
-<<<<<<< HEAD
-      quantity: 30,
-      transactionTime
-    }
-  ],
-  localQuota: [
-    {
-      category: "toilet-paper",
-      identifierInputs: [],
-      quantity: Number.MAX_SAFE_INTEGER,
-      transactionTime
-    },
-    {
-      category: "chocolate",
-      identifierInputs: [],
-      quantity: Number.MAX_SAFE_INTEGER,
-      transactionTime
-    }
-  ]
-=======
-      quantity: 0,
-      transactionTime,
-    },
-  ],
->>>>>>> 67b8b4d4
-};
-
-const mockQuotaResSingleIdInvalidQuota: Quota = {
-  remainingQuota: [
-    {
-      category: "toilet-paper",
-      identifierInputs: [],
-      quantity: -1,
-      transactionTime,
-    },
-    {
-      category: "chocolate",
-      identifierInputs: [],
-      quantity: 15,
-<<<<<<< HEAD
-      transactionTime
-    }
-  ],
-  globalQuota: [
-    {
-      category: "toilet-paper",
-      identifierInputs: [],
-      quantity: -1,
-      transactionTime
-=======
-      transactionTime,
-    },
-  ],
-};
-
-const mockQuotaResMultipleIds: Quota = {
-  remainingQuota: [
-    {
-      category: "toilet-paper",
-      identifierInputs: [],
-      quantity: 4,
->>>>>>> 67b8b4d4
-    },
-    {
-      category: "chocolate",
-      identifierInputs: [],
-<<<<<<< HEAD
-      quantity: 15,
-      transactionTime
-    }
-  ],
-  localQuota: [
-    {
-      category: "toilet-paper",
-      identifierInputs: [],
-      quantity: Number.MAX_SAFE_INTEGER,
-      transactionTime
-    },
-    {
-      category: "chocolate",
-      identifierInputs: [],
-      quantity: Number.MAX_SAFE_INTEGER,
-      transactionTime
-    }
-  ]
-=======
-      quantity: 30,
-    },
-  ],
->>>>>>> 67b8b4d4
-};
-
-const mockPostTransactionResult: PostTransactionResult = {
-  transactions: [
-    {
-      transaction: [
-        { category: "toilet-paper", identifierInputs: [], quantity: 1 },
-        {
-          category: "chocolate",
-          identifierInputs: [],
-          quantity: 5,
-        },
-      ],
-      timestamp: transactionTime,
-    },
-  ],
-};
-
-const mockQuotaResSingleIdAlert: Quota = {
-  remainingQuota: [
     {
       category: "toilet-paper",
       identifierInputs: [
@@ -269,11 +222,10 @@
       category: "chocolate",
       identifierInputs: [],
       quantity: 15,
-<<<<<<< HEAD
-      transactionTime
-    }
-  ],
-  globalQuota: [
+      transactionTime,
+    },
+  ],
+  localQuota: [
     {
       category: "toilet-paper",
       identifierInputs: [
@@ -281,62 +233,30 @@
           label: "first",
           value: "first identifier",
           textInputType: "STRING",
-          scanButtonType: "BARCODE"
+          scanButtonType: "BARCODE",
         },
         {
           label: "last",
           value: "last identifier",
           textInputType: "STRING",
-          scanButtonType: "BARCODE"
-        }
-      ],
-      quantity: 8,
-      transactionTime
-    },
-    {
-      category: "chocolate",
-      identifierInputs: [],
-      quantity: 15,
-      transactionTime
-    }
-  ],
-  localQuota: [
-    {
-      category: "toilet-paper",
-      identifierInputs: [
-        {
-          label: "first",
-          value: "first identifier",
-          textInputType: "STRING",
-          scanButtonType: "BARCODE"
-        },
-        {
-          label: "last",
-          value: "last identifier",
-          textInputType: "STRING",
-          scanButtonType: "BARCODE"
-        }
+          scanButtonType: "BARCODE",
+        },
       ],
       quantity: Number.MAX_SAFE_INTEGER,
-      transactionTime
+      transactionTime,
     },
     {
       category: "chocolate",
       identifierInputs: [],
       quantity: Number.MAX_SAFE_INTEGER,
-      transactionTime
-    }
-  ]
-=======
-      transactionTime,
-    },
-  ],
->>>>>>> 67b8b4d4
+      transactionTime,
+    },
+  ],
 };
 
 const wrapper: FunctionComponent<{ products?: CampaignPolicy[] }> = ({
   children,
-  products = defaultProducts
+  products = defaultProducts,
 }) => (
   <ProductContextProvider products={products}>
     {children}
@@ -348,62 +268,9 @@
     jest.resetAllMocks();
   });
 
-<<<<<<< HEAD
   describe("update cart quantities", () => {
     it("should update the cart when quota response changes", () => {
       expect.assertions(2);
-=======
-  describe("fetch quota on initialisation", () => {
-    it("should initialise the cart with the correct values", async () => {
-      expect.assertions(3);
-      mockGetQuota.mockReturnValueOnce(mockQuotaResSingleIdWithIdentifiers);
-
-      const ids = ["ID1"];
-      const { result, waitForNextUpdate } = renderHook(
-        () => useCart(ids, key, endpoint),
-        { wrapper }
-      );
-      expect(result.current.cartState).toBe("FETCHING_QUOTA");
-
-      await waitForNextUpdate();
-      expect(result.current.cartState).toBe("DEFAULT");
-      expect(result.current.cart).toStrictEqual([
-        {
-          category: "toilet-paper",
-          descriptionAlert: undefined,
-          identifierInputs: [
-            {
-              label: "first",
-              value: "first identifier",
-              textInputType: "STRING",
-              scanButtonType: "BARCODE",
-            },
-            {
-              label: "last",
-              value: "last identifier",
-              textInputType: "STRING",
-              scanButtonType: "BARCODE",
-            },
-          ],
-          lastTransactionTime: transactionTime,
-          maxQuantity: 1,
-          quantity: 1,
-        },
-        {
-          category: "chocolate",
-          descriptionAlert: undefined,
-          identifierInputs: [],
-          lastTransactionTime: transactionTime,
-          maxQuantity: 15,
-          quantity: 0,
-        },
-      ]);
-    });
-
-    it("should have cart state be NO_QUOTA when no quota is available", async () => {
-      expect.assertions(3);
-      mockGetQuota.mockReturnValueOnce(mockQuotaResSingleIdNoQuota);
->>>>>>> 67b8b4d4
 
       let ids = ["ID1"];
       let cartQuota = mockQuotaResSingleId.remainingQuota;
@@ -418,27 +285,16 @@
           identifierInputs: [],
           quantity: 1,
           lastTransactionTime: transactionTime,
-<<<<<<< HEAD
-          maxQuantity: 2
-=======
-          maxQuantity: 0,
-          quantity: 0,
->>>>>>> 67b8b4d4
-        },
-        {
-          category: "chocolate",
-          descriptionAlert: undefined,
-          identifierInputs: [],
-          quantity: 0,
-          lastTransactionTime: transactionTime,
-<<<<<<< HEAD
-          maxQuantity: 15
-        }
-=======
-          maxQuantity: 0,
-          quantity: 0,
-        },
->>>>>>> 67b8b4d4
+          maxQuantity: 2,
+        },
+        {
+          category: "chocolate",
+          descriptionAlert: undefined,
+          identifierInputs: [],
+          quantity: 0,
+          lastTransactionTime: transactionTime,
+          maxQuantity: 15,
+        },
       ]);
 
       ids = ["ID1", "ID2"];
@@ -451,52 +307,22 @@
           descriptionAlert: undefined,
           identifierInputs: [],
           lastTransactionTime: transactionTime,
-<<<<<<< HEAD
           maxQuantity: 4,
-          quantity: 1
-=======
-          maxQuantity: 0,
-          quantity: 0,
->>>>>>> 67b8b4d4
-        },
-        {
-          category: "chocolate",
-          descriptionAlert: undefined,
-          identifierInputs: [],
-          lastTransactionTime: transactionTime,
-<<<<<<< HEAD
+          quantity: 1,
+        },
+        {
+          category: "chocolate",
+          descriptionAlert: undefined,
+          identifierInputs: [],
+          lastTransactionTime: transactionTime,
           maxQuantity: 30,
-          quantity: 0
-        }
-      ]);
-    });
-=======
-          maxQuantity: 15,
-          quantity: 0,
-        },
-      ]);
-    });
-    it("should set cart state to be NOT_ELIGIBLE when NotEligibleError is thrown, and would not continue with fetching quota", async () => {
-      expect.assertions(1);
-
-      const ids = ["ID_NOT_ELIGIBLE"];
-
-      mockGetQuota.mockImplementation(() => {
-        mockIdNotEligible(ids[0]);
-      });
-
-      const { result } = renderHook(() => useCart(ids, key, endpoint), {
-        wrapper,
-      });
-
-      expect(result.current.cartState).toBe("NOT_ELIGIBLE");
-    });
-  });
->>>>>>> 67b8b4d4
+          quantity: 0,
+        },
+      ]);
+    });
 
     it("should throw cartError when quota response has negative quantities", () => {
       expect.assertions(1);
-<<<<<<< HEAD
       const ids = ["ID1"];
       const { result } = renderHook(
         () =>
@@ -507,47 +333,12 @@
             mockQuotaResSingleIdInvalidQuota.remainingQuota
           ),
         {
-          wrapper
+          wrapper,
         }
       );
       expect(result.current.cartError?.message).toBe(
         ERROR_MESSAGE.INVALID_QUANTITY
       );
-=======
-      mockGetQuota.mockReturnValueOnce(mockQuotaResSingleId);
-
-      let ids = ["ID1"];
-      const { rerender, result, waitForNextUpdate } = renderHook(
-        () => useCart(ids, key, endpoint),
-        { wrapper }
-      );
-
-      await waitForNextUpdate();
-
-      mockGetQuota.mockReturnValueOnce(mockQuotaResMultipleIds);
-      ids = ["ID1", "ID2"];
-      rerender([ids, key, endpoint]);
-
-      await waitForNextUpdate();
-      expect(result.current.cart).toStrictEqual([
-        {
-          category: "toilet-paper",
-          descriptionAlert: undefined,
-          identifierInputs: [],
-          lastTransactionTime: undefined,
-          maxQuantity: 4,
-          quantity: 1,
-        },
-        {
-          category: "chocolate",
-          descriptionAlert: undefined,
-          identifierInputs: [],
-          lastTransactionTime: undefined,
-          maxQuantity: 30,
-          quantity: 0,
-        },
-      ]);
->>>>>>> 67b8b4d4
     });
 
     it("should update the cart when quantities change", () => {
@@ -556,10 +347,13 @@
       const { result } = renderHook(
         () => useCart(ids, key, endpoint, mockQuotaResSingleId.remainingQuota),
         {
-<<<<<<< HEAD
-          wrapper
-        }
-=======
+          wrapper,
+        }
+      );
+
+      act(() => result.current.updateCart("chocolate", 5));
+      expect(result.current.cart).toStrictEqual([
+        {
           category: "toilet-paper",
           descriptionAlert: undefined,
           identifierInputs: [],
@@ -576,80 +370,17 @@
           quantity: 5,
         },
       ]);
-    });
-
-    it("should maintain cart quantities when more ids are added", async () => {
-      expect.assertions(2);
-      mockGetQuota.mockReturnValueOnce(mockQuotaResSingleId);
-      let ids = ["ID1"];
-      const { rerender, result, waitForNextUpdate } = renderHook(
-        () => useCart(ids, key, endpoint),
-        { wrapper }
->>>>>>> 67b8b4d4
-      );
-
-      act(() => result.current.updateCart("chocolate", 5));
-      expect(result.current.cart).toStrictEqual([
-        {
-          category: "toilet-paper",
-          descriptionAlert: undefined,
-          identifierInputs: [],
-          lastTransactionTime: transactionTime,
-          maxQuantity: 2,
-          quantity: 1,
-        },
-        {
-          category: "chocolate",
-          descriptionAlert: undefined,
-          identifierInputs: [],
-          lastTransactionTime: transactionTime,
-          maxQuantity: 15,
-          quantity: 5,
-        },
-      ]);
-<<<<<<< HEAD
-=======
-
-      mockGetQuota.mockReturnValueOnce(mockQuotaResMultipleIds);
-      ids = ["ID1", "ID2"];
-      rerender([ids, key, endpoint]);
-      await waitForNextUpdate();
-      expect(result.current.cart).toStrictEqual([
-        {
-          category: "toilet-paper",
-          descriptionAlert: undefined,
-          identifierInputs: [],
-          lastTransactionTime: undefined,
-          maxQuantity: 4,
-          quantity: 1,
-        },
-        {
-          category: "chocolate",
-          descriptionAlert: undefined,
-          identifierInputs: [],
-          lastTransactionTime: undefined,
-          maxQuantity: 30,
-          quantity: 5,
-        },
-      ]);
->>>>>>> 67b8b4d4
     });
 
     it("should set cartError when updateCart is given a negative quantity", () => {
       expect.assertions(2);
       const ids = ["ID1"];
-<<<<<<< HEAD
       const { result } = renderHook(
         () => useCart(ids, key, endpoint, mockQuotaResSingleId.remainingQuota),
         {
-          wrapper
-        }
-      );
-=======
-      const { result } = renderHook(() => useCart(ids, key, endpoint), {
-        wrapper,
-      });
->>>>>>> 67b8b4d4
+          wrapper,
+        }
+      );
 
       act(() => {
         result.current.updateCart("chocolate", -5);
@@ -679,18 +410,12 @@
     it("should set cartError when updateCart is given a quantity over the limit", () => {
       expect.assertions(2);
       const ids = ["ID1"];
-<<<<<<< HEAD
       const { result } = renderHook(
         () => useCart(ids, key, endpoint, mockQuotaResSingleId.remainingQuota),
         {
-          wrapper
-        }
-      );
-=======
-      const { result } = renderHook(() => useCart(ids, key, endpoint), {
-        wrapper,
-      });
->>>>>>> 67b8b4d4
+          wrapper,
+        }
+      );
 
       act(() => {
         result.current.updateCart("chocolate", 100);
@@ -719,18 +444,12 @@
     it("should set cartError when updateCart is given a category that does not exist", () => {
       expect.assertions(2);
       const ids = ["ID1"];
-<<<<<<< HEAD
       const { result } = renderHook(
         () => useCart(ids, key, endpoint, mockQuotaResSingleId.remainingQuota),
         {
-          wrapper
-        }
-      );
-=======
-      const { result } = renderHook(() => useCart(ids, key, endpoint), {
-        wrapper,
-      });
->>>>>>> 67b8b4d4
+          wrapper,
+        }
+      );
 
       act(() => {
         result.current.updateCart("eggs", 1);
@@ -763,18 +482,12 @@
     it("should set the correct checkoutResult when checkoutCart is called", async () => {
       expect.assertions(4);
       const ids = ["ID1"];
-<<<<<<< HEAD
       const { result } = renderHook(
         () => useCart(ids, key, endpoint, mockQuotaResSingleId.remainingQuota),
         {
-          wrapper
-        }
-      );
-=======
-      const { result } = renderHook(() => useCart(ids, key, endpoint), {
-        wrapper,
-      });
->>>>>>> 67b8b4d4
+          wrapper,
+        }
+      );
 
       await wait(() => {
         result.current.updateCart("toilet-paper", 2);
@@ -815,18 +528,12 @@
     it("should set cartError when no item was selected", async () => {
       expect.assertions(3);
       const ids = ["ID1"];
-<<<<<<< HEAD
       const { result } = renderHook(
         () => useCart(ids, key, endpoint, mockQuotaResSingleId.remainingQuota),
         {
-          wrapper
-        }
-      );
-=======
-      const { result } = renderHook(() => useCart(ids, key, endpoint), {
-        wrapper,
-      });
->>>>>>> 67b8b4d4
+          wrapper,
+        }
+      );
 
       await wait(() => {
         result.current.updateCart("toilet-paper", 0);
@@ -860,18 +567,12 @@
     it("should set cartError with message 'Enter or scan a code' when there are multiple identifiers and at least one is empty", async () => {
       expect.assertions(3);
       const ids = ["ID1"];
-<<<<<<< HEAD
       const { result } = renderHook(
         () => useCart(ids, key, endpoint, mockQuotaResSingleId.remainingQuota),
         {
-          wrapper
-        }
-      );
-=======
-      const { result } = renderHook(() => useCart(ids, key, endpoint), {
-        wrapper,
-      });
->>>>>>> 67b8b4d4
+          wrapper,
+        }
+      );
 
       await wait(() => {
         result.current.updateCart("toilet-paper", 1, [
@@ -928,7 +629,6 @@
 
     it("should set cartError with message 'Enter or scan a code' when there is one identifier and it is empty", async () => {
       expect.assertions(3);
-<<<<<<< HEAD
 
       const ids = ["ID1"];
       const { result } = renderHook(
@@ -943,42 +643,14 @@
                 identifiers: [
                   {
                     ...defaultIdentifier,
-                    label: "code"
-                  }
-                ]
-              }
-            ]
-          }
-        }
-      );
-=======
-      mockGetQuota.mockReturnValueOnce({
-        remainingQuota: [mockQuotaResSingleId.remainingQuota[0]],
-      });
-      const ids = ["ID1"];
-      const SingleIdentifierProductWrapper: FunctionComponent = ({
-        children,
-      }) => (
-        <ProductContextProvider
-          products={[
-            {
-              ...defaultProducts[0],
-              identifiers: [
-                {
-                  ...defaultIdentifier,
-                  label: "code",
-                },
-              ],
-            },
-          ]}
-        >
-          {children}
-        </ProductContextProvider>
-      );
-      const { result } = renderHook(() => useCart(ids, key, endpoint), {
-        wrapper: SingleIdentifierProductWrapper,
-      });
->>>>>>> 67b8b4d4
+                    label: "code",
+                  },
+                ],
+              },
+            ],
+          },
+        }
+      );
 
       await wait(() => {
         result.current.updateCart("toilet-paper", 1, [
@@ -1016,18 +688,12 @@
     it("should set cartError with message 'Enter or scan a different code.' when identifier values are identical in the same category", async () => {
       expect.assertions(3);
       const ids = ["ID1"];
-<<<<<<< HEAD
       const { result } = renderHook(
         () => useCart(ids, key, endpoint, mockQuotaResSingleId.remainingQuota),
         {
-          wrapper
-        }
-      );
-=======
-      const { result } = renderHook(() => useCart(ids, key, endpoint), {
-        wrapper,
-      });
->>>>>>> 67b8b4d4
+          wrapper,
+        }
+      );
 
       await wait(() => {
         result.current.updateCart("toilet-paper", 1, [
@@ -1087,18 +753,12 @@
     it("should set cartError with message 'Enter or scan a different code.' when some identifier values are identical across different categories", async () => {
       expect.assertions(3);
       const ids = ["ID1"];
-<<<<<<< HEAD
       const { result } = renderHook(
         () => useCart(ids, key, endpoint, mockQuotaResSingleId.remainingQuota),
         {
-          wrapper
-        }
-      );
-=======
-      const { result } = renderHook(() => useCart(ids, key, endpoint), {
-        wrapper,
-      });
->>>>>>> 67b8b4d4
+          wrapper,
+        }
+      );
 
       await wait(() => {
         result.current.updateCart("toilet-paper", 1, [
@@ -1184,12 +844,6 @@
 
     it("should set cartError when there is an invalid mobile number", async () => {
       expect.assertions(3);
-<<<<<<< HEAD
-=======
-      mockGetQuota.mockReturnValueOnce({
-        remainingQuota: [mockQuotaResSingleId.remainingQuota[0]],
-      });
->>>>>>> 67b8b4d4
       const ids = ["ID1"];
       const MobileNumberIdentifierProductWrapper: FunctionComponent = ({
         children,
@@ -1218,19 +872,13 @@
           {children}
         </ProductContextProvider>
       );
-<<<<<<< HEAD
       const { result } = renderHook(
         () =>
           useCart(ids, key, endpoint, [mockQuotaResSingleId.remainingQuota[0]]),
         {
-          wrapper: MobileNumberIdentifierProductWrapper
-        }
-      );
-=======
-      const { result } = renderHook(() => useCart(ids, key, endpoint), {
-        wrapper: MobileNumberIdentifierProductWrapper,
-      });
->>>>>>> 67b8b4d4
+          wrapper: MobileNumberIdentifierProductWrapper,
+        }
+      );
 
       await wait(() => {
         result.current.updateCart("toilet-paper", 1, [
@@ -1267,12 +915,6 @@
 
     it("should set cartError when there is an invalid identifier", async () => {
       expect.assertions(3);
-<<<<<<< HEAD
-=======
-      mockGetQuota.mockReturnValueOnce({
-        remainingQuota: [mockQuotaResSingleId.remainingQuota[0]],
-      });
->>>>>>> 67b8b4d4
       const ids = ["ID1"];
       const InvalidIdentifierProductWrapper: FunctionComponent = ({
         children,
@@ -1302,19 +944,13 @@
           {children}
         </ProductContextProvider>
       );
-<<<<<<< HEAD
       const { result } = renderHook(
         () =>
           useCart(ids, key, endpoint, [mockQuotaResSingleId.remainingQuota[0]]),
         {
-          wrapper: InvalidIdentifierProductWrapper
-        }
-      );
-=======
-      const { result } = renderHook(() => useCart(ids, key, endpoint), {
-        wrapper: InvalidIdentifierProductWrapper,
-      });
->>>>>>> 67b8b4d4
+          wrapper: InvalidIdentifierProductWrapper,
+        }
+      );
 
       await wait(() => {
         result.current.updateCart("toilet-paper", 1, [
@@ -1354,18 +990,12 @@
     it("should set general cartError when transaction does not succeed", async () => {
       expect.assertions(3);
       const ids = ["ID1"];
-<<<<<<< HEAD
       const { result } = renderHook(
         () => useCart(ids, key, endpoint, mockQuotaResSingleId.remainingQuota),
         {
-          wrapper
-        }
-      );
-=======
-      const { result } = renderHook(() => useCart(ids, key, endpoint), {
-        wrapper,
-      });
->>>>>>> 67b8b4d4
+          wrapper,
+        }
+      );
 
       await wait(() => {
         result.current.updateCart("toilet-paper", 2);
@@ -1405,19 +1035,13 @@
     it("should clear cart items when emptyCart is invoked", async () => {
       expect.assertions(1);
       const ids = ["ID1"];
-<<<<<<< HEAD
       const { result } = renderHook(
         () =>
           useCart(ids, key, endpoint, mockQuotaResSingleIdAlert.remainingQuota),
         {
-          wrapper
-        }
-      );
-=======
-      const { result } = renderHook(() => useCart(ids, key, endpoint), {
-        wrapper,
-      });
->>>>>>> 67b8b4d4
+          wrapper,
+        }
+      );
 
       await wait(() => {
         result.current.emptyCart();
@@ -1457,7 +1081,7 @@
         () =>
           useCart(ids, key, endpoint, mockQuotaResSingleIdAlert.remainingQuota),
         {
-          wrapper: AlertProductWrapper
+          wrapper: AlertProductWrapper,
         }
       );
 
@@ -1524,7 +1148,7 @@
         () =>
           useCart(ids, key, endpoint, mockQuotaResSingleIdAlert.remainingQuota),
         {
-          wrapper: AlertProductWrapper
+          wrapper: AlertProductWrapper,
         }
       );
       expect(result.current.cartState).toBe("DEFAULT");
