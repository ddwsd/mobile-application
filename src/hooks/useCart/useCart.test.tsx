import React, { FunctionComponent } from "react";
import { renderHook } from "@testing-library/react-hooks";
import { useCart } from "./useCart";
import { wait } from "@testing-library/react-native";
import {
  Quota,
  PostTransactionResult,
  CommitTransactionResult
} from "../../types";
import {
  getQuota,
  postTransaction,
<<<<<<< HEAD
  reserveTransaction,
  commitTransaction,
  NotEligibleError
=======
  NotEligibleError,
>>>>>>> f0ce31b6
} from "../../services/quota";
import {
  defaultProducts,
  defaultIdentifier,
} from "../../test/helpers/defaults";
import { ProductContextProvider } from "../../context/products";

jest.mock("../../services/quota");
const mockGetQuota = getQuota as jest.Mock;
const mockPostTransaction = postTransaction as jest.Mock;
const mockReserveTransaction = reserveTransaction as jest.Mock;
const mockCommitTransaction = commitTransaction as jest.Mock;

const key = "KEY";
const endpoint = "https://myendpoint.com";
const eligibleIds = ["ID1", "ID2"];

const transactionTime = new Date(2020, 3, 1);

const mockQuotaResSingleId: Quota = {
  remainingQuota: [
    {
      category: "toilet-paper",
      identifierInputs: [],
      quantity: 2,
      transactionTime,
    },
    {
      category: "chocolate",
      identifierInputs: [],
      quantity: 15,
      transactionTime,
    },
  ],
};
const mockQuotaResSingleIdWithIdentifiers: Quota = {
  remainingQuota: [
    {
      category: "toilet-paper",
      identifierInputs: [
        {
          label: "first",
          value: "first identifier",
          textInputType: "STRING",
          scanButtonType: "BARCODE",
        },
        {
          label: "last",
          value: "last identifier",
          textInputType: "STRING",
          scanButtonType: "BARCODE",
        },
      ],
      quantity: 1,
      transactionTime,
    },
    {
      category: "chocolate",
      identifierInputs: [],
      quantity: 15,
      transactionTime,
    },
  ],
};
const mockQuotaResSingleIdNoQuota: Quota = {
  remainingQuota: [
    {
      category: "toilet-paper",
      identifierInputs: [],
      quantity: 0,
      transactionTime,
    },
    {
      category: "chocolate",
      identifierInputs: [],
      quantity: 0,
      transactionTime,
    },
  ],
};

const mockQuotaResSingleIdInvalidQuota: Quota = {
  remainingQuota: [
    {
      category: "toilet-paper",
      identifierInputs: [],
      quantity: -1,
      transactionTime,
    },
    {
      category: "chocolate",
      identifierInputs: [],
      quantity: 15,
      transactionTime,
    },
  ],
};

const mockQuotaResMultipleIds: Quota = {
  remainingQuota: [
    {
      category: "toilet-paper",
      identifierInputs: [],
      quantity: 4,
    },
    {
      category: "chocolate",
      identifierInputs: [],
      quantity: 30,
    },
  ],
};

const mockPostTransactionResult: PostTransactionResult = {
  transactions: [
    {
      transaction: [
        { category: "toilet-paper", identifierInputs: [], quantity: 1 },
        {
          category: "chocolate",
          identifierInputs: [],
          quantity: 5,
        },
      ],
      timestamp: transactionTime,
    },
  ],
};

const mockCommitTransactionResult: CommitTransactionResult = {
  transactions: [
    {
      identifier: {
        id: "ID1",
        transactionTime: transactionTime.valueOf()
      },
      timestamp: new Date(transactionTime.valueOf() + 60000)
    },
    {
      identifier: {
        id: "ID1",
        transactionTime: transactionTime.valueOf() + 1
      },
      timestamp: new Date(transactionTime.valueOf() + 60001)
    }
  ]
};

const mockIdNotEligible: any = (id: string) => {
  if (!eligibleIds.includes(id)) {
    const errorMessage = "User is not eligible";
    throw new NotEligibleError(errorMessage);
  }
};

const mockQuotaResSingleIdAlert: Quota = {
  remainingQuota: [
    {
      category: "toilet-paper",
      identifierInputs: [
        {
          label: "first",
          value: "first identifier",
          textInputType: "STRING",
          scanButtonType: "BARCODE",
        },
        {
          label: "last",
          value: "last identifier",
          textInputType: "STRING",
          scanButtonType: "BARCODE",
        },
      ],
      quantity: 8,
      transactionTime,
    },
    {
      category: "chocolate",
      identifierInputs: [],
      quantity: 15,
      transactionTime,
    },
  ],
};

const wrapper: FunctionComponent = ({ children }) => (
  <ProductContextProvider products={defaultProducts}>
    {children}
  </ProductContextProvider>
);

describe("useCart", () => {
  beforeEach(() => {
    jest.resetAllMocks();
  });

  describe("fetch quota on initialisation", () => {
    it("should initialise the cart with the correct values", async () => {
      expect.assertions(3);
      mockGetQuota.mockReturnValueOnce(mockQuotaResSingleIdWithIdentifiers);

      const ids = ["ID1"];
      const { result, waitForNextUpdate } = renderHook(
        () => useCart(ids, key, endpoint),
        { wrapper }
      );
      expect(result.current.cartState).toBe("FETCHING_QUOTA");

      await waitForNextUpdate();
      expect(result.current.cartState).toBe("DEFAULT");
      expect(result.current.cart).toStrictEqual([
        {
          category: "toilet-paper",
          descriptionAlert: undefined,
          identifierInputs: [
            {
              label: "first",
              value: "first identifier",
              textInputType: "STRING",
              scanButtonType: "BARCODE",
            },
            {
              label: "last",
              value: "last identifier",
              textInputType: "STRING",
              scanButtonType: "BARCODE",
            },
          ],
          lastTransactionTime: transactionTime,
          maxQuantity: 1,
          quantity: 1,
        },
        {
          category: "chocolate",
          descriptionAlert: undefined,
          identifierInputs: [],
          lastTransactionTime: transactionTime,
          maxQuantity: 15,
          quantity: 0,
        },
      ]);
    });

    it("should have cart state be NO_QUOTA when no quota is available", async () => {
      expect.assertions(3);
      mockGetQuota.mockReturnValueOnce(mockQuotaResSingleIdNoQuota);

      const ids = ["ID1"];
      const { result, waitForNextUpdate } = renderHook(
        () => useCart(ids, key, endpoint),
        { wrapper }
      );
      expect(result.current.cartState).toBe("FETCHING_QUOTA");

      await waitForNextUpdate();
      expect(result.current.cartState).toBe("NO_QUOTA");
      expect(result.current.cart).toStrictEqual([
        {
          category: "toilet-paper",
          descriptionAlert: undefined,
          identifierInputs: [],
          lastTransactionTime: transactionTime,
          maxQuantity: 0,
          quantity: 0,
        },
        {
          category: "chocolate",
          descriptionAlert: undefined,
          identifierInputs: [],
          lastTransactionTime: transactionTime,
          maxQuantity: 0,
          quantity: 0,
        },
      ]);
    });
    it("should have cart state be NO_QUOTA when quota received is invalid", async () => {
      expect.assertions(3);
      mockGetQuota.mockReturnValueOnce(mockQuotaResSingleIdInvalidQuota);

      const ids = ["ID1"];
      const { result, waitForNextUpdate } = renderHook(
        () => useCart(ids, key, endpoint),
        { wrapper }
      );
      expect(result.current.cartState).toBe("FETCHING_QUOTA");

      await waitForNextUpdate();
      expect(result.current.cartState).toBe("NO_QUOTA");
      expect(result.current.cart).toStrictEqual([
        {
          category: "toilet-paper",
          descriptionAlert: undefined,
          identifierInputs: [],
          lastTransactionTime: transactionTime,
          maxQuantity: 0,
          quantity: 0,
        },
        {
          category: "chocolate",
          descriptionAlert: undefined,
          identifierInputs: [],
          lastTransactionTime: transactionTime,
          maxQuantity: 15,
          quantity: 0,
        },
      ]);
    });
    it("should set cart state to be NOT_ELIGIBLE when NotEligibleError is thrown, and would not continue with fetching quota", async () => {
      expect.assertions(1);

      const ids = ["ID_NOT_ELIGIBLE"];

      mockGetQuota.mockImplementation(() => {
        mockIdNotEligible(ids[0]);
      });

      const { result } = renderHook(() => useCart(ids, key, endpoint), {
        wrapper,
      });

      expect(result.current.cartState).toBe("NOT_ELIGIBLE");
    });
  });

  describe("update cart quantities", () => {
    it("should update the cart when more ids are added", async () => {
      expect.assertions(1);
      mockGetQuota.mockReturnValueOnce(mockQuotaResSingleId);

      let ids = ["ID1"];
      const { rerender, result, waitForNextUpdate } = renderHook(
        () => useCart(ids, key, endpoint),
        { wrapper }
      );

      await waitForNextUpdate();

      mockGetQuota.mockReturnValueOnce(mockQuotaResMultipleIds);
      ids = ["ID1", "ID2"];
      rerender([ids, key, endpoint]);

      await waitForNextUpdate();
      expect(result.current.cart).toStrictEqual([
        {
          category: "toilet-paper",
          descriptionAlert: undefined,
          identifierInputs: [],
          lastTransactionTime: undefined,
          maxQuantity: 4,
          quantity: 1,
        },
        {
          category: "chocolate",
          descriptionAlert: undefined,
          identifierInputs: [],
          lastTransactionTime: undefined,
          maxQuantity: 30,
          quantity: 0,
        },
      ]);
    });

    it("should update the cart when quantities change", async () => {
      expect.assertions(1);
      mockGetQuota.mockReturnValueOnce(mockQuotaResSingleId);
      const ids = ["ID1"];
      const { result, waitForNextUpdate } = renderHook(
        () => useCart(ids, key, endpoint),
        { wrapper }
      );

      await waitForNextUpdate();
      await wait(() => result.current.updateCart("chocolate", 5));
      expect(result.current.cart).toStrictEqual([
        {
          category: "toilet-paper",
          descriptionAlert: undefined,
          identifierInputs: [],
          lastTransactionTime: transactionTime,
          maxQuantity: 2,
          quantity: 1,
        },
        {
          category: "chocolate",
          descriptionAlert: undefined,
          identifierInputs: [],
          lastTransactionTime: transactionTime,
          maxQuantity: 15,
          quantity: 5,
        },
      ]);
    });

    it("should maintain cart quantities when more ids are added", async () => {
      expect.assertions(2);
      mockGetQuota.mockReturnValueOnce(mockQuotaResSingleId);
      let ids = ["ID1"];
      const { rerender, result, waitForNextUpdate } = renderHook(
        () => useCart(ids, key, endpoint),
        { wrapper }
      );

      await waitForNextUpdate();
      await wait(() => result.current.updateCart("chocolate", 5));
      expect(result.current.cart).toStrictEqual([
        {
          category: "toilet-paper",
          descriptionAlert: undefined,
          identifierInputs: [],
          lastTransactionTime: transactionTime,
          maxQuantity: 2,
          quantity: 1,
        },
        {
          category: "chocolate",
          descriptionAlert: undefined,
          identifierInputs: [],
          lastTransactionTime: transactionTime,
          maxQuantity: 15,
          quantity: 5,
        },
      ]);

      mockGetQuota.mockReturnValueOnce(mockQuotaResMultipleIds);
      ids = ["ID1", "ID2"];
      rerender([ids, key, endpoint]);
      await waitForNextUpdate();
      expect(result.current.cart).toStrictEqual([
        {
          category: "toilet-paper",
          descriptionAlert: undefined,
          identifierInputs: [],
          lastTransactionTime: undefined,
          maxQuantity: 4,
          quantity: 1,
        },
        {
          category: "chocolate",
          descriptionAlert: undefined,
          identifierInputs: [],
          lastTransactionTime: undefined,
          maxQuantity: 30,
          quantity: 5,
        },
      ]);
    });

    it("should set error when updateCart is given a negative quantity", async () => {
      expect.assertions(2);
      mockGetQuota.mockReturnValueOnce(mockQuotaResSingleId);
      const ids = ["ID1"];
      const { result } = renderHook(() => useCart(ids, key, endpoint), {
        wrapper,
      });

      await wait(() => {
        result.current.updateCart("chocolate", -5);
      });

      expect(result.current.error?.message).toBe("Invalid quantity.");
      expect(result.current.cart).toStrictEqual([
        {
          category: "toilet-paper",
          descriptionAlert: undefined,
          identifierInputs: [],
          lastTransactionTime: transactionTime,
          maxQuantity: 2,
          quantity: 1,
        },
        {
          category: "chocolate",
          descriptionAlert: undefined,
          identifierInputs: [],
          lastTransactionTime: transactionTime,
          maxQuantity: 15,
          quantity: 0,
        },
      ]);
    });

    it("should set error when updateCart is given a quantity over the limit", async () => {
      expect.assertions(2);
      mockGetQuota.mockReturnValueOnce(mockQuotaResSingleId);
      const ids = ["ID1"];
      const { result } = renderHook(() => useCart(ids, key, endpoint), {
        wrapper,
      });

      await wait(() => {
        result.current.updateCart("chocolate", 100);
      });
      expect(result.current.error?.message).toBe("Insufficient quota.");
      expect(result.current.cart).toStrictEqual([
        {
          category: "toilet-paper",
          descriptionAlert: undefined,
          identifierInputs: [],
          lastTransactionTime: transactionTime,
          maxQuantity: 2,
          quantity: 1,
        },
        {
          category: "chocolate",
          descriptionAlert: undefined,
          identifierInputs: [],
          lastTransactionTime: transactionTime,
          maxQuantity: 15,
          quantity: 0,
        },
      ]);
    });

    it("should set error when updateCart is given a category that does not exist", async () => {
      expect.assertions(2);
      mockGetQuota.mockReturnValueOnce(mockQuotaResSingleId);
      const ids = ["ID1"];
      const { result } = renderHook(() => useCart(ids, key, endpoint), {
        wrapper,
      });

      await wait(() => {
        result.current.updateCart("eggs", 1);
      });
      expect(result.current.error?.message).toBe("Category does not exist.");
      expect(result.current.cart).toStrictEqual([
        {
          category: "toilet-paper",
          descriptionAlert: undefined,
          identifierInputs: [],
          lastTransactionTime: transactionTime,
          maxQuantity: 2,
          quantity: 1,
        },
        {
          category: "chocolate",
          descriptionAlert: undefined,
          identifierInputs: [],
          lastTransactionTime: transactionTime,
          maxQuantity: 15,
          quantity: 0,
        },
      ]);
    });
  });

  describe("reserve cart", () => {
    it("should set the correct checkoutResult when reserveCart is called", async () => {
      expect.assertions(4);
      mockGetQuota.mockReturnValueOnce(mockQuotaResSingleId);
      const ids = ["ID1"];
      const { result } = renderHook(() => useCart(ids, key, endpoint), {
        wrapper
      });

      await wait(() => {
        result.current.updateCart("toilet-paper", 2);
        result.current.updateCart("chocolate", 5);
      });

      mockReserveTransaction.mockReturnValueOnce(mockPostTransactionResult);

      await wait(() => {
        result.current.reserveCart(() => {});
        expect(result.current.cartState).toBe("RESERVING");
      });

      expect(result.current.cartState).toBe("RESERVED");
      expect(result.current.cart).toStrictEqual([
        {
          category: "toilet-paper",
          descriptionAlert: undefined,
          identifierInputs: [],
          lastTransactionTime: transactionTime,
          maxQuantity: 2,
          quantity: 2
        },
        {
          category: "chocolate",
          descriptionAlert: undefined,
          identifierInputs: [],
          lastTransactionTime: transactionTime,
          maxQuantity: 15,
          quantity: 5
        }
      ]);
      expect(result.current.checkoutResult).toStrictEqual(
        mockPostTransactionResult
      );
    });

    it("should set error when no item was selected", async () => {
      expect.assertions(3);
      mockGetQuota.mockReturnValueOnce(mockQuotaResSingleId);
      const ids = ["ID1"];
      const { result } = renderHook(() => useCart(ids, key, endpoint), {
        wrapper
      });

      await wait(() => {
        result.current.updateCart("toilet-paper", 0);
        result.current.reserveCart(() => {});
      });

      expect(result.current.error?.message).toBe(
        "Select at least one item to checkout."
      );
      expect(result.current.cartState).toBe("DEFAULT");
      expect(result.current.cart).toStrictEqual([
        {
          category: "toilet-paper",
          descriptionAlert: undefined,
          identifierInputs: [],
          lastTransactionTime: transactionTime,
          maxQuantity: 2,
          quantity: 0
        },
        {
          category: "chocolate",
          descriptionAlert: undefined,
          identifierInputs: [],
          lastTransactionTime: transactionTime,
          maxQuantity: 15,
          quantity: 0
        }
      ]);
    });

    it("should throw duplicate identifier inputs error if there are duplicate identifier inputs", async () => {
      expect.assertions(2);
      mockGetQuota.mockReturnValueOnce(mockQuotaResMultipleIds);
      const ids = ["ID1", "ID1"];

      const { result } = renderHook(() => useCart(ids, key, endpoint), {
        wrapper
      });

      mockReserveTransaction.mockRejectedValueOnce(
        new Error("Invalid Purchase Request: Duplicate identifier inputs")
      );

      await wait(() => {
        result.current.updateCart("toilet-paper", 2);
        result.current.updateCart("chocolate", 5);
        result.current.reserveCart(() => {});
      });

      expect(result.current.error?.message).toBe(
        "Enter or scan a different code."
      );
      expect(result.current.cartState).toBe("DEFAULT");
    });
  });

  describe("cancel cart", () => {
    it("should set the correct checkoutCart result", async () => {
      expect.assertions(4);
      mockGetQuota.mockReturnValueOnce(mockQuotaResSingleId);
      const ids = ["ID1"];
      const { result } = renderHook(() => useCart(ids, key, endpoint), {
        wrapper
      });

      mockReserveTransaction.mockReturnValueOnce(mockPostTransactionResult);

      await wait(() => {
        result.current.updateCart("toilet-paper", 2);
        result.current.updateCart("chocolate", 5);
        result.current.reserveCart(() => {});
      });

      await wait(() => {
        result.current.cancelCart(() => {});
        expect(result.current.cartState).toBe("CANCELLING");
      });

      expect(result.current.cartState).toBe("DEFAULT");
      expect(result.current.cart).toStrictEqual([
        {
          category: "toilet-paper",
          descriptionAlert: undefined,
          identifierInputs: [],
          lastTransactionTime: transactionTime,
          maxQuantity: 2,
          quantity: 2
        },
        {
          category: "chocolate",
          descriptionAlert: undefined,
          identifierInputs: [],
          lastTransactionTime: transactionTime,
          maxQuantity: 15,
          quantity: 5
        }
      ]);
      expect(result.current.checkoutResult).toBeUndefined();
    });

    it("should throw an error if there is nothing reserved", async () => {
      expect.assertions(4);
      mockGetQuota.mockReturnValueOnce(mockQuotaResSingleId);
      const ids = ["ID1"];
      const { result } = renderHook(() => useCart(ids, key, endpoint), {
        wrapper
      });

      await wait(() => {
        result.current.updateCart("toilet-paper", 2);
        result.current.updateCart("chocolate", 5);
      });

      await wait(() => {
        result.current.cancelCart(() => {});
      });

      expect(result.current.cartState).toBe("DEFAULT");
      expect(result.current.cart).toStrictEqual([
        {
          category: "toilet-paper",
          descriptionAlert: undefined,
          identifierInputs: [],
          lastTransactionTime: transactionTime,
          maxQuantity: 2,
          quantity: 2
        },
        {
          category: "chocolate",
          descriptionAlert: undefined,
          identifierInputs: [],
          lastTransactionTime: transactionTime,
          maxQuantity: 15,
          quantity: 5
        }
      ]);
      expect(result.current.checkoutResult).toBeUndefined();
      expect(result.current.error?.message).toStrictEqual("Nothing to cancel.");
    });
  });

  describe("commit cart", () => {
    it("should set the correct checkoutCart result", async () => {
      expect.assertions(4);
      mockGetQuota.mockReturnValueOnce(mockQuotaResSingleId);
      const ids = ["ID1"];
      const { result } = renderHook(() => useCart(ids, key, endpoint), {
        wrapper
      });

      mockReserveTransaction.mockReturnValueOnce(mockPostTransactionResult);

      await wait(() => {
        result.current.updateCart("toilet-paper", 2);
        result.current.updateCart("chocolate", 5);
        result.current.reserveCart(() => {});
      });

      mockCommitTransaction.mockResolvedValueOnce(mockCommitTransactionResult);

      await wait(() => {
        result.current.commitCart();
        expect(result.current.cartState).toBe("COMMITTING");
      });

      expect(result.current.cartState).toBe("PURCHASED");
      expect(result.current.cart).toStrictEqual([
        {
          category: "toilet-paper",
          descriptionAlert: undefined,
          identifierInputs: [],
          lastTransactionTime: transactionTime,
          maxQuantity: 2,
          quantity: 2
        },
        {
          category: "chocolate",
          descriptionAlert: undefined,
          identifierInputs: [],
          lastTransactionTime: transactionTime,
          maxQuantity: 15,
          quantity: 5
        }
      ]);
      expect(result.current.checkoutResult).toStrictEqual({
        transactions: [
          {
            transaction: [
              { category: "toilet-paper", identifierInputs: [], quantity: 1 },
              {
                category: "chocolate",
                identifierInputs: [],
                quantity: 5
              }
            ],
            timestamp: new Date(transactionTime.valueOf() + 60000)
          }
        ]
      });
    });

    it("should throw an error if there is nothing reserved", async () => {
      expect.assertions(4);
      mockGetQuota.mockReturnValueOnce(mockQuotaResSingleId);
      const ids = ["ID1"];
      const { result } = renderHook(() => useCart(ids, key, endpoint), {
        wrapper
      });

      await wait(() => {
        result.current.updateCart("toilet-paper", 2);
        result.current.updateCart("chocolate", 5);
      });

      await wait(() => {
        result.current.commitCart();
      });

      expect(result.current.cartState).toBe("DEFAULT");
      expect(result.current.cart).toStrictEqual([
        {
          category: "toilet-paper",
          descriptionAlert: undefined,
          identifierInputs: [],
          lastTransactionTime: transactionTime,
          maxQuantity: 2,
          quantity: 2
        },
        {
          category: "chocolate",
          descriptionAlert: undefined,
          identifierInputs: [],
          lastTransactionTime: transactionTime,
          maxQuantity: 15,
          quantity: 5
        }
      ]);
      expect(result.current.checkoutResult).toBeUndefined();
      expect(result.current.error?.message).toStrictEqual("Nothing to commit.");
    });
  });

  describe("checkout cart", () => {
    it("should set the correct checkoutResult when checkoutCart is called", async () => {
      expect.assertions(4);
      mockGetQuota.mockReturnValueOnce(mockQuotaResSingleId);
      const ids = ["ID1"];
      const { result } = renderHook(() => useCart(ids, key, endpoint), {
        wrapper,
      });

      await wait(() => {
        result.current.updateCart("toilet-paper", 2);
        result.current.updateCart("chocolate", 5);
      });

      mockPostTransaction.mockReturnValueOnce(mockPostTransactionResult);

      await wait(() => {
        result.current.checkoutCart();
        expect(result.current.cartState).toBe("CHECKING_OUT");
      });

      expect(result.current.cartState).toBe("PURCHASED");
      expect(result.current.cart).toStrictEqual([
        {
          category: "toilet-paper",
          descriptionAlert: undefined,
          identifierInputs: [],
          lastTransactionTime: transactionTime,
          maxQuantity: 2,
          quantity: 2,
        },
        {
          category: "chocolate",
          descriptionAlert: undefined,
          identifierInputs: [],
          lastTransactionTime: transactionTime,
          maxQuantity: 15,
          quantity: 5,
        },
      ]);
      expect(result.current.checkoutResult).toStrictEqual(
        mockPostTransactionResult
      );
    });

    it("should set error when no item was selected", async () => {
      expect.assertions(3);
      mockGetQuota.mockReturnValueOnce(mockQuotaResSingleId);
      const ids = ["ID1"];
      const { result } = renderHook(() => useCart(ids, key, endpoint), {
        wrapper,
      });

      await wait(() => {
        result.current.updateCart("toilet-paper", 0);
        result.current.checkoutCart();
      });

      expect(result.current.error?.message).toBe(
        "Select at least one item to checkout."
      );
      expect(result.current.cartState).toBe("DEFAULT");
      expect(result.current.cart).toStrictEqual([
        {
          category: "toilet-paper",
          descriptionAlert: undefined,
          identifierInputs: [],
          lastTransactionTime: transactionTime,
          maxQuantity: 2,
          quantity: 0,
        },
        {
          category: "chocolate",
          descriptionAlert: undefined,
          identifierInputs: [],
          lastTransactionTime: transactionTime,
          maxQuantity: 15,
          quantity: 0,
        },
      ]);
    });

    it("should set error with message 'Enter or scan a code' when there are multiple identifiers and at least one is empty", async () => {
      expect.assertions(3);
      mockGetQuota.mockReturnValueOnce(mockQuotaResSingleId);
      const ids = ["ID1"];
      const { result } = renderHook(() => useCart(ids, key, endpoint), {
        wrapper,
      });

      await wait(() => {
        result.current.updateCart("toilet-paper", 1, [
          {
            value: "",
            label: "first",
            textInputType: "STRING",
            scanButtonType: "BARCODE",
          },
          {
            value: "value",
            label: "last",
            textInputType: "STRING",
            scanButtonType: "BARCODE",
          },
        ]);
        result.current.checkoutCart();
      });

      expect(result.current.error?.message).toBe("Enter or scan a code.");
      expect(result.current.cartState).toBe("DEFAULT");
      expect(result.current.cart).toStrictEqual([
        {
          category: "toilet-paper",
          descriptionAlert: undefined,
          identifierInputs: [
            {
              value: "",
              label: "first",
              textInputType: "STRING",
              scanButtonType: "BARCODE",
            },
            {
              value: "value",
              label: "last",
              textInputType: "STRING",
              scanButtonType: "BARCODE",
            },
          ],
          lastTransactionTime: transactionTime,
          maxQuantity: 2,
          quantity: 1,
        },
        {
          category: "chocolate",
          descriptionAlert: undefined,
          identifierInputs: [],
          lastTransactionTime: transactionTime,
          maxQuantity: 15,
          quantity: 0,
        },
      ]);
    });

    it("should set error with message 'Enter or scan a code' when there is one identifier and it is empty", async () => {
      expect.assertions(3);
      mockGetQuota.mockReturnValueOnce({
        remainingQuota: [mockQuotaResSingleId.remainingQuota[0]],
      });
      const ids = ["ID1"];
      const SingleIdentifierProductWrapper: FunctionComponent = ({
        children,
      }) => (
        <ProductContextProvider
          products={[
            {
              ...defaultProducts[0],
              identifiers: [
                {
                  ...defaultIdentifier,
                  label: "code",
                },
              ],
            },
          ]}
        >
          {children}
        </ProductContextProvider>
      );
      const { result } = renderHook(() => useCart(ids, key, endpoint), {
        wrapper: SingleIdentifierProductWrapper,
      });

      await wait(() => {
        result.current.updateCart("toilet-paper", 1, [
          {
            value: "",
            label: "first",
            textInputType: "STRING",
            scanButtonType: "BARCODE",
          },
        ]);
        result.current.checkoutCart();
      });

      expect(result.current.error?.message).toBe("Enter or scan a code.");
      expect(result.current.cartState).toBe("DEFAULT");
      expect(result.current.cart).toStrictEqual([
        {
          category: "toilet-paper",
          descriptionAlert: undefined,
          identifierInputs: [
            {
              value: "",
              label: "first",
              textInputType: "STRING",
              scanButtonType: "BARCODE",
            },
          ],
          lastTransactionTime: transactionTime,
          maxQuantity: 2,
          quantity: 1,
        },
      ]);
    });

    it("should set error with message 'Enter or scan a different code.' when identifier values are identical in the same category", async () => {
      expect.assertions(3);
      mockGetQuota.mockReturnValueOnce(mockQuotaResSingleId);
      const ids = ["ID1"];
      const { result } = renderHook(() => useCart(ids, key, endpoint), {
        wrapper,
      });

      await wait(() => {
        result.current.updateCart("toilet-paper", 1, [
          {
            value: "identical",
            label: "first",
            textInputType: "STRING",
            scanButtonType: "BARCODE",
          },
          {
            value: "identical",
            label: "last",
            textInputType: "STRING",
            scanButtonType: "BARCODE",
          },
        ]);
        result.current.checkoutCart();
      });

      expect(result.current.error?.message).toBe(
        "Enter or scan a different code."
      );
      expect(result.current.cartState).toBe("DEFAULT");
      expect(result.current.cart).toStrictEqual([
        {
          category: "toilet-paper",
          descriptionAlert: undefined,
          identifierInputs: [
            {
              value: "identical",
              label: "first",
              textInputType: "STRING",
              scanButtonType: "BARCODE",
            },
            {
              value: "identical",
              label: "last",
              textInputType: "STRING",
              scanButtonType: "BARCODE",
            },
          ],
          lastTransactionTime: transactionTime,
          maxQuantity: 2,
          quantity: 1,
        },
        {
          category: "chocolate",
          descriptionAlert: undefined,
          identifierInputs: [],
          lastTransactionTime: transactionTime,
          maxQuantity: 15,
          quantity: 0,
        },
      ]);
    });

    it("should set error with message 'Enter or scan a different code.' when some identifier values are identical across different categories", async () => {
      expect.assertions(3);
      mockGetQuota.mockReturnValueOnce(mockQuotaResSingleId);
      const ids = ["ID1"];
      const { result } = renderHook(() => useCart(ids, key, endpoint), {
        wrapper,
      });

      await wait(() => {
        result.current.updateCart("toilet-paper", 1, [
          {
            value: "identical",
            label: "first",
            textInputType: "STRING",
            scanButtonType: "BARCODE",
          },
          {
            value: "not identical",
            label: "last",
            textInputType: "STRING",
            scanButtonType: "BARCODE",
          },
        ]);
        result.current.updateCart("chocolate", 1, [
          {
            value: "also not identical",
            label: "first",
            textInputType: "STRING",
            scanButtonType: "BARCODE",
          },
          {
            value: "identical",
            label: "last",
            textInputType: "STRING",
            scanButtonType: "BARCODE",
          },
        ]);
        result.current.checkoutCart();
      });

      expect(result.current.error?.message).toBe(
        "Enter or scan a different code."
      );
      expect(result.current.cartState).toBe("DEFAULT");
      expect(result.current.cart).toStrictEqual([
        {
          category: "toilet-paper",
          descriptionAlert: undefined,
          identifierInputs: [
            {
              value: "identical",
              label: "first",
              textInputType: "STRING",
              scanButtonType: "BARCODE",
            },
            {
              value: "not identical",
              label: "last",
              textInputType: "STRING",
              scanButtonType: "BARCODE",
            },
          ],
          lastTransactionTime: transactionTime,
          maxQuantity: 2,
          quantity: 1,
        },
        {
          category: "chocolate",
          descriptionAlert: undefined,
          identifierInputs: [
            {
              value: "also not identical",
              label: "first",
              textInputType: "STRING",
              scanButtonType: "BARCODE",
            },
            {
              value: "identical",
              label: "last",
              textInputType: "STRING",
              scanButtonType: "BARCODE",
            },
          ],
          lastTransactionTime: transactionTime,
          maxQuantity: 15,
          quantity: 1,
        },
      ]);
    });

    it("should set error when there is an invalid mobile number", async () => {
      expect.assertions(3);
      mockGetQuota.mockReturnValueOnce({
        remainingQuota: [mockQuotaResSingleId.remainingQuota[0]],
      });
      const ids = ["ID1"];
      const MobileNumberIdentifierProductWrapper: FunctionComponent = ({
        children,
      }) => (
        <ProductContextProvider
          products={[
            {
              ...defaultProducts[0],
              identifiers: [
                {
                  label: "code",
                  textInput: {
                    visible: true,
                    disabled: false,
                    type: "PHONE_NUMBER",
                  },
                  scanButton: {
                    visible: false,
                    disabled: true,
                  },
                },
              ],
            },
          ]}
        >
          {children}
        </ProductContextProvider>
      );
      const { result } = renderHook(() => useCart(ids, key, endpoint), {
        wrapper: MobileNumberIdentifierProductWrapper,
      });

      await wait(() => {
        result.current.updateCart("toilet-paper", 1, [
          {
            value: "+659",
            label: "code",
            textInputType: "PHONE_NUMBER",
          },
        ]);
        result.current.checkoutCart();
      });

      expect(result.current.error?.message).toBe(
        "Enter a valid country code and contact number."
      );
      expect(result.current.cartState).toBe("DEFAULT");
      expect(result.current.cart).toStrictEqual([
        {
          category: "toilet-paper",
          descriptionAlert: undefined,
          identifierInputs: [
            {
              value: "+659",
              label: "code",
              textInputType: "PHONE_NUMBER",
            },
          ],
          lastTransactionTime: transactionTime,
          maxQuantity: 2,
          quantity: 1,
        },
      ]);
    });

    it("should set error when there is an invalid identifier", async () => {
      expect.assertions(3);
      mockGetQuota.mockReturnValueOnce({
        remainingQuota: [mockQuotaResSingleId.remainingQuota[0]],
      });
      const ids = ["ID1"];
      const InvalidIdentifierProductWrapper: FunctionComponent = ({
        children,
      }) => (
        <ProductContextProvider
          products={[
            {
              ...defaultProducts[0],
              identifiers: [
                {
                  label: "code",
                  validationRegex: "^[a-z]{5}$",
                  textInput: {
                    visible: true,
                    disabled: false,
                    type: "STRING",
                  },
                  scanButton: {
                    visible: false,
                    disabled: true,
                  },
                },
              ],
            },
          ]}
        >
          {children}
        </ProductContextProvider>
      );
      const { result } = renderHook(() => useCart(ids, key, endpoint), {
        wrapper: InvalidIdentifierProductWrapper,
      });

      await wait(() => {
        result.current.updateCart("toilet-paper", 1, [
          {
            value: "01234",
            label: "code",
            textInputType: "STRING",
            validationRegex: "^[a-z]{5}$",
          },
        ]);
        result.current.checkoutCart();
      });

      expect(result.current.error?.message).toBe("Enter or scan a valid code.");
      expect(result.current.cartState).toBe("DEFAULT");
      expect(result.current.cart).toStrictEqual([
        {
          category: "toilet-paper",
          descriptionAlert: undefined,
          identifierInputs: [
            {
              value: "01234",
              label: "code",
              textInputType: "STRING",
              validationRegex: "^[a-z]{5}$",
            },
          ],
          lastTransactionTime: transactionTime,
          maxQuantity: 2,
          quantity: 1,
        },
      ]);
    });

    it("should set general error when transaction does not succeed", async () => {
      expect.assertions(3);
      mockGetQuota.mockReturnValueOnce(mockQuotaResSingleId);
      const ids = ["ID1"];
      const { result } = renderHook(() => useCart(ids, key, endpoint), {
        wrapper,
      });

      await wait(() => {
        result.current.updateCart("toilet-paper", 2);
        result.current.updateCart("chocolate", 5);
      });

      mockPostTransaction.mockRejectedValueOnce(new Error());

      await wait(() => {
        result.current.checkoutCart();
      });

      expect(result.current.error?.message).toBe(
        "We are currently facing server issues. Contact your in-charge if the problem persists."
      );
      expect(result.current.cartState).toBe("DEFAULT");
      expect(result.current.cart).toStrictEqual([
        {
          category: "toilet-paper",
          descriptionAlert: undefined,
          identifierInputs: [],
          lastTransactionTime: transactionTime,
          maxQuantity: 2,
          quantity: 2,
        },
        {
          category: "chocolate",
          descriptionAlert: undefined,
          identifierInputs: [],
          lastTransactionTime: transactionTime,
          maxQuantity: 15,
          quantity: 5,
        },
      ]);
    });

    it("should clear cart items when emptyCart is invoked", async () => {
      expect.assertions(1);
      mockGetQuota.mockReturnValueOnce(mockQuotaResSingleId);
      const ids = ["ID1"];
      const { result } = renderHook(() => useCart(ids, key, endpoint), {
        wrapper,
      });

      await wait(() => {
        result.current.emptyCart();
      });

      expect(result.current.cart).toStrictEqual([]);
    });
  });

  describe("cart with alert items", () => {
    it("should set alert description on cart item when threshold reach", async () => {
      expect.assertions(3);
      mockGetQuota.mockReturnValueOnce(mockQuotaResSingleIdAlert);

      const ids = ["ID1"];
      const AlertProductWrapper: FunctionComponent = ({ children }) => (
        <ProductContextProvider
          products={[
            {
              ...defaultProducts[0],
              alert: {
                threshold: 1,
                label: "*chargeable",
              },
              quantity: {
                period: 7,
                limit: 10,
                default: 0,
                checkoutLimit: 1,
              },
            },
            { ...defaultProducts[1] },
          ]}
        >
          {children}
        </ProductContextProvider>
      );
      const { result, waitForNextUpdate } = renderHook(
        () => useCart(ids, key, endpoint),
        { wrapper: AlertProductWrapper }
      );
      expect(result.current.cartState).toBe("FETCHING_QUOTA");

      await waitForNextUpdate();
      expect(result.current.cartState).toBe("DEFAULT");
      expect(result.current.cart).toStrictEqual([
        {
          category: "toilet-paper",
          descriptionAlert: "*chargeable",
          identifierInputs: [
            {
              label: "first",
              value: "first identifier",
              textInputType: "STRING",
              scanButtonType: "BARCODE",
            },
            {
              label: "last",
              value: "last identifier",
              textInputType: "STRING",
              scanButtonType: "BARCODE",
            },
          ],
          lastTransactionTime: transactionTime,
          maxQuantity: 1,
          quantity: 0,
        },
        {
          category: "chocolate",
          descriptionAlert: undefined,
          identifierInputs: [],
          lastTransactionTime: transactionTime,
          maxQuantity: 15,
          quantity: 0,
        },
      ]);
    });

    it("should not set alert description on cart item when threshold not reach", async () => {
      expect.assertions(3);
      mockGetQuota.mockReturnValueOnce(mockQuotaResSingleIdAlert);

      const ids = ["ID1"];
      const AlertProductWrapper: FunctionComponent = ({ children }) => (
        <ProductContextProvider
          products={[
            {
              ...defaultProducts[0],
              alert: {
                threshold: 1,
                label: "*chargeable",
              },
              quantity: {
                period: 7,
                limit: 9,
                default: 0,
                checkoutLimit: 1,
              },
            },
            { ...defaultProducts[1] },
          ]}
        >
          {children}
        </ProductContextProvider>
      );
      const { result, waitForNextUpdate } = renderHook(
        () => useCart(ids, key, endpoint),
        { wrapper: AlertProductWrapper }
      );
      expect(result.current.cartState).toBe("FETCHING_QUOTA");

      await waitForNextUpdate();
      expect(result.current.cartState).toBe("DEFAULT");
      expect(result.current.cart).toStrictEqual([
        {
          category: "toilet-paper",
          descriptionAlert: "*chargeable",
          identifierInputs: [
            {
              label: "first",
              value: "first identifier",
              textInputType: "STRING",
              scanButtonType: "BARCODE",
            },
            {
              label: "last",
              value: "last identifier",
              textInputType: "STRING",
              scanButtonType: "BARCODE",
            },
          ],
          lastTransactionTime: transactionTime,
          maxQuantity: 1,
          quantity: 0,
        },
        {
          category: "chocolate",
          descriptionAlert: undefined,
          identifierInputs: [],
          lastTransactionTime: transactionTime,
          maxQuantity: 15,
          quantity: 0,
        },
      ]);
    });
  });
});<|MERGE_RESOLUTION|>--- conflicted
+++ resolved
@@ -5,18 +5,14 @@
 import {
   Quota,
   PostTransactionResult,
-  CommitTransactionResult
+  CommitTransactionResult,
 } from "../../types";
 import {
   getQuota,
   postTransaction,
-<<<<<<< HEAD
   reserveTransaction,
   commitTransaction,
-  NotEligibleError
-=======
   NotEligibleError,
->>>>>>> f0ce31b6
 } from "../../services/quota";
 import {
   defaultProducts,
@@ -151,18 +147,18 @@
     {
       identifier: {
         id: "ID1",
-        transactionTime: transactionTime.valueOf()
+        transactionTime: transactionTime.valueOf(),
       },
-      timestamp: new Date(transactionTime.valueOf() + 60000)
+      timestamp: new Date(transactionTime.valueOf() + 60000),
     },
     {
       identifier: {
         id: "ID1",
-        transactionTime: transactionTime.valueOf() + 1
+        transactionTime: transactionTime.valueOf() + 1,
       },
-      timestamp: new Date(transactionTime.valueOf() + 60001)
-    }
-  ]
+      timestamp: new Date(transactionTime.valueOf() + 60001),
+    },
+  ],
 };
 
 const mockIdNotEligible: any = (id: string) => {
@@ -568,7 +564,7 @@
       mockGetQuota.mockReturnValueOnce(mockQuotaResSingleId);
       const ids = ["ID1"];
       const { result } = renderHook(() => useCart(ids, key, endpoint), {
-        wrapper
+        wrapper,
       });
 
       await wait(() => {
@@ -591,16 +587,16 @@
           identifierInputs: [],
           lastTransactionTime: transactionTime,
           maxQuantity: 2,
-          quantity: 2
-        },
-        {
-          category: "chocolate",
-          descriptionAlert: undefined,
-          identifierInputs: [],
-          lastTransactionTime: transactionTime,
-          maxQuantity: 15,
-          quantity: 5
-        }
+          quantity: 2,
+        },
+        {
+          category: "chocolate",
+          descriptionAlert: undefined,
+          identifierInputs: [],
+          lastTransactionTime: transactionTime,
+          maxQuantity: 15,
+          quantity: 5,
+        },
       ]);
       expect(result.current.checkoutResult).toStrictEqual(
         mockPostTransactionResult
@@ -612,7 +608,7 @@
       mockGetQuota.mockReturnValueOnce(mockQuotaResSingleId);
       const ids = ["ID1"];
       const { result } = renderHook(() => useCart(ids, key, endpoint), {
-        wrapper
+        wrapper,
       });
 
       await wait(() => {
@@ -631,16 +627,16 @@
           identifierInputs: [],
           lastTransactionTime: transactionTime,
           maxQuantity: 2,
-          quantity: 0
-        },
-        {
-          category: "chocolate",
-          descriptionAlert: undefined,
-          identifierInputs: [],
-          lastTransactionTime: transactionTime,
-          maxQuantity: 15,
-          quantity: 0
-        }
+          quantity: 0,
+        },
+        {
+          category: "chocolate",
+          descriptionAlert: undefined,
+          identifierInputs: [],
+          lastTransactionTime: transactionTime,
+          maxQuantity: 15,
+          quantity: 0,
+        },
       ]);
     });
 
@@ -650,7 +646,7 @@
       const ids = ["ID1", "ID1"];
 
       const { result } = renderHook(() => useCart(ids, key, endpoint), {
-        wrapper
+        wrapper,
       });
 
       mockReserveTransaction.mockRejectedValueOnce(
@@ -676,7 +672,7 @@
       mockGetQuota.mockReturnValueOnce(mockQuotaResSingleId);
       const ids = ["ID1"];
       const { result } = renderHook(() => useCart(ids, key, endpoint), {
-        wrapper
+        wrapper,
       });
 
       mockReserveTransaction.mockReturnValueOnce(mockPostTransactionResult);
@@ -700,16 +696,16 @@
           identifierInputs: [],
           lastTransactionTime: transactionTime,
           maxQuantity: 2,
-          quantity: 2
-        },
-        {
-          category: "chocolate",
-          descriptionAlert: undefined,
-          identifierInputs: [],
-          lastTransactionTime: transactionTime,
-          maxQuantity: 15,
-          quantity: 5
-        }
+          quantity: 2,
+        },
+        {
+          category: "chocolate",
+          descriptionAlert: undefined,
+          identifierInputs: [],
+          lastTransactionTime: transactionTime,
+          maxQuantity: 15,
+          quantity: 5,
+        },
       ]);
       expect(result.current.checkoutResult).toBeUndefined();
     });
@@ -719,7 +715,7 @@
       mockGetQuota.mockReturnValueOnce(mockQuotaResSingleId);
       const ids = ["ID1"];
       const { result } = renderHook(() => useCart(ids, key, endpoint), {
-        wrapper
+        wrapper,
       });
 
       await wait(() => {
@@ -739,16 +735,16 @@
           identifierInputs: [],
           lastTransactionTime: transactionTime,
           maxQuantity: 2,
-          quantity: 2
-        },
-        {
-          category: "chocolate",
-          descriptionAlert: undefined,
-          identifierInputs: [],
-          lastTransactionTime: transactionTime,
-          maxQuantity: 15,
-          quantity: 5
-        }
+          quantity: 2,
+        },
+        {
+          category: "chocolate",
+          descriptionAlert: undefined,
+          identifierInputs: [],
+          lastTransactionTime: transactionTime,
+          maxQuantity: 15,
+          quantity: 5,
+        },
       ]);
       expect(result.current.checkoutResult).toBeUndefined();
       expect(result.current.error?.message).toStrictEqual("Nothing to cancel.");
@@ -761,7 +757,7 @@
       mockGetQuota.mockReturnValueOnce(mockQuotaResSingleId);
       const ids = ["ID1"];
       const { result } = renderHook(() => useCart(ids, key, endpoint), {
-        wrapper
+        wrapper,
       });
 
       mockReserveTransaction.mockReturnValueOnce(mockPostTransactionResult);
@@ -787,16 +783,16 @@
           identifierInputs: [],
           lastTransactionTime: transactionTime,
           maxQuantity: 2,
-          quantity: 2
-        },
-        {
-          category: "chocolate",
-          descriptionAlert: undefined,
-          identifierInputs: [],
-          lastTransactionTime: transactionTime,
-          maxQuantity: 15,
-          quantity: 5
-        }
+          quantity: 2,
+        },
+        {
+          category: "chocolate",
+          descriptionAlert: undefined,
+          identifierInputs: [],
+          lastTransactionTime: transactionTime,
+          maxQuantity: 15,
+          quantity: 5,
+        },
       ]);
       expect(result.current.checkoutResult).toStrictEqual({
         transactions: [
@@ -806,12 +802,12 @@
               {
                 category: "chocolate",
                 identifierInputs: [],
-                quantity: 5
-              }
+                quantity: 5,
+              },
             ],
-            timestamp: new Date(transactionTime.valueOf() + 60000)
-          }
-        ]
+            timestamp: new Date(transactionTime.valueOf() + 60000),
+          },
+        ],
       });
     });
 
@@ -820,7 +816,7 @@
       mockGetQuota.mockReturnValueOnce(mockQuotaResSingleId);
       const ids = ["ID1"];
       const { result } = renderHook(() => useCart(ids, key, endpoint), {
-        wrapper
+        wrapper,
       });
 
       await wait(() => {
@@ -840,16 +836,16 @@
           identifierInputs: [],
           lastTransactionTime: transactionTime,
           maxQuantity: 2,
-          quantity: 2
-        },
-        {
-          category: "chocolate",
-          descriptionAlert: undefined,
-          identifierInputs: [],
-          lastTransactionTime: transactionTime,
-          maxQuantity: 15,
-          quantity: 5
-        }
+          quantity: 2,
+        },
+        {
+          category: "chocolate",
+          descriptionAlert: undefined,
+          identifierInputs: [],
+          lastTransactionTime: transactionTime,
+          maxQuantity: 15,
+          quantity: 5,
+        },
       ]);
       expect(result.current.checkoutResult).toBeUndefined();
       expect(result.current.error?.message).toStrictEqual("Nothing to commit.");
