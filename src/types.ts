--- conflicted
+++ resolved
@@ -39,15 +39,6 @@
   description?: string;
   image?: string;
   order: number;
-<<<<<<< HEAD
-  default?: boolean;
-}
-
-export enum LOGIN_STAGES {
-  SCAN,
-  MOBILE_NUMBER,
-  OTP
-=======
   quantity: {
     period: number;
     limit: number;
@@ -58,5 +49,10 @@
       label: string;
     };
   };
->>>>>>> 0915d9c9
+}
+
+export enum LOGIN_STAGES {
+  SCAN,
+  MOBILE_NUMBER,
+  OTP
 }