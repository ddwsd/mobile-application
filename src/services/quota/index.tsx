--- conflicted
+++ resolved
@@ -79,69 +79,63 @@
         {
           category: "voucher",
           quantity: 1,
-<<<<<<< HEAD
-          transactionTime
-        }
+          transactionTime,
+        },
       ],
       globalQuota: [
         {
           category: "toilet-paper",
           quantity: 0,
-          transactionTime
-        },
-        {
-          category: "instant-noodles",
-          quantity: 1,
-          transactionTime
+          transactionTime,
+        },
+        {
+          category: "instant-noodles",
+          quantity: 1,
+          transactionTime,
         },
         {
           category: "chocolate",
           quantity: 30,
-          transactionTime
+          transactionTime,
         },
         {
           category: "vouchers",
           quantity: 1,
-          transactionTime
+          transactionTime,
         },
         {
           category: "voucher",
           quantity: 1,
-          transactionTime
-        }
+          transactionTime,
+        },
       ],
       localQuota: [
         {
           category: "toilet-paper",
           quantity: Number.MAX_SAFE_INTEGER,
-          transactionTime
-        },
-        {
-          category: "instant-noodles",
-          quantity: Number.MAX_SAFE_INTEGER,
-          transactionTime
-        },
-        {
-          category: "chocolate",
-          quantity: Number.MAX_SAFE_INTEGER,
-          transactionTime
+          transactionTime,
+        },
+        {
+          category: "instant-noodles",
+          quantity: Number.MAX_SAFE_INTEGER,
+          transactionTime,
+        },
+        {
+          category: "chocolate",
+          quantity: Number.MAX_SAFE_INTEGER,
+          transactionTime,
         },
         {
           category: "vouchers",
           quantity: Number.MAX_SAFE_INTEGER,
-          transactionTime
+          transactionTime,
         },
         {
           category: "voucher",
           quantity: Number.MAX_SAFE_INTEGER,
-          transactionTime
-        }
-      ]
-=======
-          transactionTime,
-        },
-      ],
->>>>>>> 67b8b4d4
+          transactionTime,
+        },
+      ],
     };
   } else {
     return {
@@ -159,45 +153,40 @@
           quantity: 60,
         },
         { category: "vouchers", quantity: 1 },
-<<<<<<< HEAD
-        { category: "voucher", quantity: 1 }
+        { category: "voucher", quantity: 1 },
       ],
       globalQuota: [
         {
           category: "toilet-paper",
-          quantity: 2
-        },
-        {
-          category: "instant-noodles",
-          quantity: 2
-        },
-        {
-          category: "chocolate",
-          quantity: 60
+          quantity: 2,
+        },
+        {
+          category: "instant-noodles",
+          quantity: 2,
+        },
+        {
+          category: "chocolate",
+          quantity: 60,
         },
         { category: "vouchers", quantity: 1 },
-        { category: "voucher", quantity: 1 }
+        { category: "voucher", quantity: 1 },
       ],
       localQuota: [
         {
           category: "toilet-paper",
-          quantity: Number.MAX_SAFE_INTEGER
-        },
-        {
-          category: "instant-noodles",
-          quantity: Number.MAX_SAFE_INTEGER
-        },
-        {
-          category: "chocolate",
-          quantity: Number.MAX_SAFE_INTEGER
+          quantity: Number.MAX_SAFE_INTEGER,
+        },
+        {
+          category: "instant-noodles",
+          quantity: Number.MAX_SAFE_INTEGER,
+        },
+        {
+          category: "chocolate",
+          quantity: Number.MAX_SAFE_INTEGER,
         },
         { category: "vouchers", quantity: Number.MAX_SAFE_INTEGER },
-        { category: "voucher", quantity: Number.MAX_SAFE_INTEGER }
-      ]
-=======
-        { category: "voucher", quantity: 1 },
-      ],
->>>>>>> 67b8b4d4
+        { category: "voucher", quantity: Number.MAX_SAFE_INTEGER },
+      ],
     };
   }
 };
