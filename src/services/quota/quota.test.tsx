--- conflicted
+++ resolved
@@ -80,55 +80,42 @@
 const mockGetQuotaResponseSingleId = {
   remainingQuota: transactions.map((t) => ({
     ...t,
-<<<<<<< HEAD
-    transactionTime: timestamp.getTime()
-  })),
-  globalQuota: transactions.map(t => ({
-    ...t,
-    transactionTime: timestamp.getTime()
-  })),
-  localQuota: transactions.map(t => ({
+    transactionTime: timestamp.getTime(),
+  })),
+  globalQuota: transactions.map((t) => ({
+    ...t,
+    transactionTime: timestamp.getTime(),
+  })),
+  localQuota: transactions.map((t) => ({
     ...t,
     quantity: Number.MAX_SAFE_INTEGER,
-    transactionTime: timestamp.getTime()
-  }))
-=======
     transactionTime: timestamp.getTime(),
   })),
->>>>>>> 67b8b4d4
 };
 
 const mockGetQuotaResultSingleId = {
   remainingQuota: transactions.map((t) => ({
     ...t,
-<<<<<<< HEAD
-    transactionTime: timestamp
-  })),
-  globalQuota: transactions.map(t => ({
-    ...t,
-    transactionTime: timestamp
-  })),
-  localQuota: transactions.map(t => ({
+    transactionTime: timestamp,
+  })),
+  globalQuota: transactions.map((t) => ({
+    ...t,
+    transactionTime: timestamp,
+  })),
+  localQuota: transactions.map((t) => ({
     ...t,
     quantity: Number.MAX_SAFE_INTEGER,
-    transactionTime: timestamp
-  }))
-=======
     transactionTime: timestamp,
   })),
->>>>>>> 67b8b4d4
 };
 
 const mockGetQuotaResponseMultipleId = {
   remainingQuota: transactions,
-<<<<<<< HEAD
   globalQuota: transactions,
-  localQuota: transactions.map(t => ({
-    ...t,
-    quantity: Number.MAX_SAFE_INTEGER
-  }))
-=======
->>>>>>> 67b8b4d4
+  localQuota: transactions.map((t) => ({
+    ...t,
+    quantity: Number.MAX_SAFE_INTEGER,
+  })),
 };
 
 const postTransactionParams = {
