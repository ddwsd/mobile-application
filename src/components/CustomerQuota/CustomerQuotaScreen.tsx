--- conflicted
+++ resolved
@@ -14,12 +14,7 @@
 import { NavigationProps } from "../../types";
 import { color, size } from "../../common/styles";
 import { useAuthenticationContext } from "../../context/auth";
-<<<<<<< HEAD
 import { AppHeader } from "../Layout/AppHeader";
-import { SecondaryButton } from "../Layout/Buttons/SecondaryButton";
-=======
-import { AppName } from "../Layout/AppName";
->>>>>>> 0915d9c9
 import { AppText } from "../Layout/AppText";
 import { TopBackground } from "../Layout/TopBackground";
 import { useConfigContext } from "../../context/config";
@@ -61,29 +56,8 @@
 export const CustomerQuotaScreen: FunctionComponent<NavigationProps> = ({
   navigation
 }) => {
-<<<<<<< HEAD
-  const { getProduct } = useProductContext();
+  const { config } = useConfigContext();
   const { token, endpoint } = useAuthenticationContext();
-  const quota: Quota = navigation.getParam("quota");
-  const nric: string = navigation.getParam("nric");
-
-  const initialQuantities: CartState = quota.remainingQuota.reduce(
-    (state, curr) => {
-      const product = getProduct(curr.category);
-      const defaultSelectedQuantity = product?.default ?? false;
-      state[curr.category] = curr.quantity > 0 ? defaultSelectedQuantity : null;
-      return state;
-    },
-    {} as CartState
-  );
-
-  const [cart, setCart] = useState(initialQuantities);
-  const [hasPurchased, setHasPurchased] = useState(false);
-  const [isLoading, setIsLoading] = useState(false);
-=======
->>>>>>> 0915d9c9
-  const { config } = useConfigContext();
-  const { authKey, endpoint } = useAuthenticationContext();
   const [nrics, setNrics] = useState([navigation.getParam("nric")]);
 
   const {
@@ -94,47 +68,15 @@
     checkoutResult,
     error,
     clearError
-  } = useCart(nrics, authKey, endpoint);
+  } = useCart(nrics, token, endpoint);
 
   const onCancel = useCallback((): void => {
     navigation.goBack();
   }, [navigation]);
 
-<<<<<<< HEAD
-  // TODO: provide the correct date to buy somemore
-  const canBuy = quota.remainingQuota.some(val => val.quantity > 0);
-
-  const onRecordTransaction = async (): Promise<void> => {
-    try {
-      setIsLoading(true);
-      const transactions = Object.entries(cart)
-        .filter(([_, quantity]) => quantity)
-        .reduce((transactions, [category]) => {
-          transactions.push({
-            category,
-            quantity: quota.remainingQuota.find(
-              line => line.category === category
-            )!.quantity
-          });
-          return transactions;
-        }, [] as any); // TODO: type this properly
-
-      if (transactions.length === 0) {
-        throw new Error("Please tick at least one item to checkout");
-      }
-
-      await postTransaction({
-        nric,
-        key: token,
-        transactions,
-        endpoint
-      });
-      // TODO: error handling
-=======
   const addNric = useCallback((nric: string): void => {
     setNrics(nrics => [...nrics, nric]);
   }, []);
->>>>>>> 0915d9c9
 
   useEffect(() => {
     if (!error) {
