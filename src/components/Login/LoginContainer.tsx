import React, { useState, FunctionComponent } from "react";
import {
  View,
  StyleSheet,
  KeyboardAvoidingView,
  TouchableWithoutFeedback,
<<<<<<< HEAD
  ScrollView
=======
  Vibration
>>>>>>> 0915d9c9
} from "react-native";
import { NavigationProps, LOGIN_STAGES } from "../../types";
import { DangerButton } from "../Layout/Buttons/DangerButton";
import { useAuthenticationContext } from "../../context/auth";
import { size, color } from "../../common/styles";
import { TopBackground } from "../Layout/TopBackground";
<<<<<<< HEAD
import * as Permissions from "expo-permissions";
import { SecondaryButton } from "../Layout/Buttons/SecondaryButton";
import {
  NricScanner,
  BarCodeScanningResult
} from "../CustomerDetails/NricScanner";
import { BarCodeScanner } from "expo-barcode-scanner";
=======
import { AppText } from "../Layout/AppText";
import { BarCodeScanner, BarCodeScannedCallback } from "expo-barcode-scanner";
>>>>>>> 0915d9c9
import { Credits } from "../Credits";
import { useConfigContext, AppMode } from "../../context/config";
import { decodeQr } from "./utils";
<<<<<<< HEAD
import { LoginScanCard } from "./LoginScanCard";
import { LoginMobileNumberCard } from "./LoginMobileNumberCard";
import { LoginOTPCard } from "./LoginOTPCard";
import { AppName } from "../Layout/AppName";
=======
import { IdScanner } from "../IdScanner/IdScanner";
>>>>>>> 0915d9c9

const TIME_HELD_TO_CHANGE_APP_MODE = 5 * 1000;

const ALLOW_MODE_CHANGE = false;

const styles = StyleSheet.create({
  content: {
    padding: size(2),
    marginTop: -size(3),
    width: 512,
    maxWidth: "100%",
    height: "100%",
    justifyContent: "center"
  },
  headerText: {
    marginBottom: size(4),
    textAlign: "center",
    alignSelf: "center"
  },
  scanButtonWrapper: {
    marginTop: size(3)
  }
});

export const InitialisationContainer: FunctionComponent<NavigationProps> = ({
  navigation
}) => {
  const { token, endpoint } = useAuthenticationContext();
  const [isLoading, setIsLoading] = useState(false);
  const [shouldShowCamera, setShouldShowCamera] = useState(false);
  const { config, setConfigValue } = useConfigContext();
  const [loginStage, setLoginStage] = useState(LOGIN_STAGES.SCAN);
  const [mobileNumber, setMobileNumber] = useState("");
  const [codeKey, setCodeKey] = useState("");
  const [endpointTemp, setEndpointTemp] = useState("");

<<<<<<< HEAD
  const askForCameraPermission = async (): Promise<void> => {
    const { status } = await Permissions.askAsync(Permissions.CAMERA);
    setHasCameraPermission(status === "granted");
  };

  useEffect(() => {
    if (token && endpoint) {
      navigation.navigate("CollectCustomerDetailsScreen");
    } else {
      askForCameraPermission();
    }
  }, [endpoint, navigation, token]);

=======
>>>>>>> 0915d9c9
  const onToggleAppMode = (): void => {
    if (!ALLOW_MODE_CHANGE) return;
    const nextMode =
      config.appMode === AppMode.production
        ? AppMode.staging
        : AppMode.production;
    setConfigValue("appMode", nextMode);
    alert(`SupplyAlly in ${nextMode.toUpperCase()} mode`);
  };

<<<<<<< HEAD
  const onToggleScanner = (): void => {
    if (!hasCameraPermission) {
      askForCameraPermission();
    }
    setShowScanner(s => !s);
  };

  const onBarCodeScanned = (event: BarCodeScanningResult): void => {
    if (!isLoading && event.data) {
      const qrCode = event.data;
      onToggleScanner();
      setIsLoading(true);
      const { key, endpoint } = decodeQr(qrCode);
      setCodeKey(key);
      setEndpointTemp(endpoint);
      setIsLoading(false);
      setShowScanner(false);
      setLoginStage(LOGIN_STAGES.MOBILE_NUMBER);
=======
  const onLogin = async (qrCode: string): Promise<void> => {
    if (isLoading) return;
    setIsLoading(true);
    try {
      const { key, endpoint } = decodeQr(qrCode);
      const authenticated = await authenticate(key, endpoint);
      if (authenticated) {
        Vibration.vibrate(50);
        setAuthKey(key);
        setEndpoint(endpoint);
        setIsLoading(false);
        setShouldShowCamera(false);
        setProducts(authenticated.policies);
        navigation.navigate("CollectCustomerDetailsScreen");
      } else {
        throw new Error("Authentication key is invalid");
      }
    } catch (e) {
      setShouldShowCamera(false);
      alert(e.message || e);
      setIsLoading(false);
    }
  };

  const onBarCodeScanned: BarCodeScannedCallback = event => {
    if (!isLoading && event.data) {
      setShouldShowCamera(false);
      onLogin(event.data);
>>>>>>> 0915d9c9
    }
  };

  return (
    <>
      <ScrollView
        contentContainerStyle={{ flex: 1 }}
        keyboardShouldPersistTaps="handled"
      >
        <KeyboardAvoidingView
          style={{ alignItems: "center" }}
          behavior="padding"
        >
          <TopBackground
            style={{ height: "50%", maxHeight: "auto" }}
            mode={config.appMode}
          />
          <View style={styles.content}>
            <TouchableWithoutFeedback
              delayLongPress={TIME_HELD_TO_CHANGE_APP_MODE}
              onLongPress={onToggleAppMode}
            >
              <View style={styles.headerText}>
                <AppName mode={config.appMode} />
              </View>
            </TouchableWithoutFeedback>
            {config.appMode !== AppMode.production && (
              <View style={{ marginVertical: size(2.5) }}>
                <DangerButton
                  text="Exit Testing Mode"
                  onPress={onToggleAppMode}
                  fullWidth={true}
                  isLoading={isLoading}
                />
              </View>
            )}
            {loginStage === LOGIN_STAGES.SCAN && (
              <LoginScanCard
                setLoginStage={setLoginStage}
                onToggleScanner={onToggleScanner}
                isLoading={isLoading}
              />
<<<<<<< HEAD
            )}
            {loginStage === LOGIN_STAGES.MOBILE_NUMBER && (
              <LoginMobileNumberCard
                setLoginStage={setLoginStage}
                setMobileNumber={setMobileNumber}
                codeKey={codeKey}
                endpoint={endpointTemp}
=======
            </View>
          )}
          <Card>
            <AppText>
              Please log in with your Unique ID provided by your supervisor
            </AppText>
            <View style={styles.scanButtonWrapper}>
              <DarkButton
                text="Scan to Login"
                onPress={() => setShouldShowCamera(true)}
                icon={
                  <Feather
                    name="maximize"
                    size={size(2)}
                    color={color("grey", 0)}
                  />
                }
                fullWidth={true}
                isLoading={isLoading}
>>>>>>> 0915d9c9
              />
            )}
            {loginStage === LOGIN_STAGES.OTP && (
              <LoginOTPCard
                navigation={navigation}
                mobileNumber={mobileNumber}
                codeKey={codeKey}
                endpoint={endpointTemp}
              />
            )}
          </View>
        </KeyboardAvoidingView>
      </ScrollView>
      <Credits style={{ bottom: size(3) }} />
      {shouldShowCamera && (
        <IdScanner
          onBarCodeScanned={onBarCodeScanned}
          barCodeTypes={[BarCodeScanner.Constants.BarCodeType.qr]}
          onCancel={() => setShouldShowCamera(false)}
          cancelButtonText="Cancel"
        />
      )}
    </>
  );
};<|MERGE_RESOLUTION|>--- conflicted
+++ resolved
@@ -1,43 +1,26 @@
-import React, { useState, FunctionComponent } from "react";
+import React, { useState, FunctionComponent, useEffect } from "react";
 import {
   View,
   StyleSheet,
   KeyboardAvoidingView,
   TouchableWithoutFeedback,
-<<<<<<< HEAD
-  ScrollView
-=======
+  ScrollView,
   Vibration
->>>>>>> 0915d9c9
 } from "react-native";
 import { NavigationProps, LOGIN_STAGES } from "../../types";
 import { DangerButton } from "../Layout/Buttons/DangerButton";
 import { useAuthenticationContext } from "../../context/auth";
-import { size, color } from "../../common/styles";
+import { size } from "../../common/styles";
 import { TopBackground } from "../Layout/TopBackground";
-<<<<<<< HEAD
-import * as Permissions from "expo-permissions";
-import { SecondaryButton } from "../Layout/Buttons/SecondaryButton";
-import {
-  NricScanner,
-  BarCodeScanningResult
-} from "../CustomerDetails/NricScanner";
-import { BarCodeScanner } from "expo-barcode-scanner";
-=======
-import { AppText } from "../Layout/AppText";
 import { BarCodeScanner, BarCodeScannedCallback } from "expo-barcode-scanner";
->>>>>>> 0915d9c9
 import { Credits } from "../Credits";
 import { useConfigContext, AppMode } from "../../context/config";
 import { decodeQr } from "./utils";
-<<<<<<< HEAD
 import { LoginScanCard } from "./LoginScanCard";
 import { LoginMobileNumberCard } from "./LoginMobileNumberCard";
 import { LoginOTPCard } from "./LoginOTPCard";
 import { AppName } from "../Layout/AppName";
-=======
 import { IdScanner } from "../IdScanner/IdScanner";
->>>>>>> 0915d9c9
 
 const TIME_HELD_TO_CHANGE_APP_MODE = 5 * 1000;
 
@@ -74,22 +57,12 @@
   const [codeKey, setCodeKey] = useState("");
   const [endpointTemp, setEndpointTemp] = useState("");
 
-<<<<<<< HEAD
-  const askForCameraPermission = async (): Promise<void> => {
-    const { status } = await Permissions.askAsync(Permissions.CAMERA);
-    setHasCameraPermission(status === "granted");
-  };
-
   useEffect(() => {
     if (token && endpoint) {
       navigation.navigate("CollectCustomerDetailsScreen");
-    } else {
-      askForCameraPermission();
     }
   }, [endpoint, navigation, token]);
 
-=======
->>>>>>> 0915d9c9
   const onToggleAppMode = (): void => {
     if (!ALLOW_MODE_CHANGE) return;
     const nextMode =
@@ -100,55 +73,22 @@
     alert(`SupplyAlly in ${nextMode.toUpperCase()} mode`);
   };
 
-<<<<<<< HEAD
-  const onToggleScanner = (): void => {
-    if (!hasCameraPermission) {
-      askForCameraPermission();
-    }
-    setShowScanner(s => !s);
-  };
-
-  const onBarCodeScanned = (event: BarCodeScanningResult): void => {
+  const onBarCodeScanned: BarCodeScannedCallback = event => {
     if (!isLoading && event.data) {
       const qrCode = event.data;
-      onToggleScanner();
+      setShouldShowCamera(false);
       setIsLoading(true);
-      const { key, endpoint } = decodeQr(qrCode);
-      setCodeKey(key);
-      setEndpointTemp(endpoint);
-      setIsLoading(false);
-      setShowScanner(false);
-      setLoginStage(LOGIN_STAGES.MOBILE_NUMBER);
-=======
-  const onLogin = async (qrCode: string): Promise<void> => {
-    if (isLoading) return;
-    setIsLoading(true);
-    try {
-      const { key, endpoint } = decodeQr(qrCode);
-      const authenticated = await authenticate(key, endpoint);
-      if (authenticated) {
+      try {
+        const { key, endpoint } = decodeQr(qrCode);
         Vibration.vibrate(50);
-        setAuthKey(key);
-        setEndpoint(endpoint);
+        setCodeKey(key);
+        setEndpointTemp(endpoint);
         setIsLoading(false);
-        setShouldShowCamera(false);
-        setProducts(authenticated.policies);
-        navigation.navigate("CollectCustomerDetailsScreen");
-      } else {
-        throw new Error("Authentication key is invalid");
+        setLoginStage(LOGIN_STAGES.MOBILE_NUMBER);
+      } catch (e) {
+        alert("Invalid QR code");
+        setIsLoading(false);
       }
-    } catch (e) {
-      setShouldShowCamera(false);
-      alert(e.message || e);
-      setIsLoading(false);
-    }
-  };
-
-  const onBarCodeScanned: BarCodeScannedCallback = event => {
-    if (!isLoading && event.data) {
-      setShouldShowCamera(false);
-      onLogin(event.data);
->>>>>>> 0915d9c9
     }
   };
 
@@ -188,10 +128,9 @@
             {loginStage === LOGIN_STAGES.SCAN && (
               <LoginScanCard
                 setLoginStage={setLoginStage}
-                onToggleScanner={onToggleScanner}
+                onToggleScanner={() => setShouldShowCamera(true)}
                 isLoading={isLoading}
               />
-<<<<<<< HEAD
             )}
             {loginStage === LOGIN_STAGES.MOBILE_NUMBER && (
               <LoginMobileNumberCard
@@ -199,27 +138,6 @@
                 setMobileNumber={setMobileNumber}
                 codeKey={codeKey}
                 endpoint={endpointTemp}
-=======
-            </View>
-          )}
-          <Card>
-            <AppText>
-              Please log in with your Unique ID provided by your supervisor
-            </AppText>
-            <View style={styles.scanButtonWrapper}>
-              <DarkButton
-                text="Scan to Login"
-                onPress={() => setShouldShowCamera(true)}
-                icon={
-                  <Feather
-                    name="maximize"
-                    size={size(2)}
-                    color={color("grey", 0)}
-                  />
-                }
-                fullWidth={true}
-                isLoading={isLoading}
->>>>>>> 0915d9c9
               />
             )}
             {loginStage === LOGIN_STAGES.OTP && (
