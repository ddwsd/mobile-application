--- conflicted
+++ resolved
@@ -62,24 +62,13 @@
         }}
         style={styles.inputView}
       >
-<<<<<<< HEAD
-        <Text style={styles.inputText}>{value}</Text>
-=======
         <TextInput
-          style={{
-            fontFamily: "brand-regular",
-            fontSize: fontSize(0),
-            marginTop: size(1),
-            marginLeft: size(1),
-            alignItems: "center",
-            color: color("blue", 50)
-          }}
+          style={styles.inputText}
           placeholder={placeholder}
           editable={false}
         >
           {value}
         </TextInput>
->>>>>>> 5d61d008
       </View>
     </View>
   );
