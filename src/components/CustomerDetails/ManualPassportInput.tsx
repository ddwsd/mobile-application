--- conflicted
+++ resolved
@@ -29,7 +29,7 @@
   setIdInput: (id: string) => void;
   submitId: () => void;
 }> = ({ idInput, setIdInput, submitId }) => {
-  const [selectedCountry, setSelectedCountry] = useState("Search country");
+  const [selectedCountry, setSelectedCountry] = useState("");
 
   const onItemSelection = (title: string): void => {
     setSelectedCountry(title);
@@ -37,27 +37,17 @@
 
   return (
     <View style={styles.centeredView}>
-<<<<<<< HEAD
-      <DropdownFilterInput
-        label="Country of nationality"
-        placeholder="placeholder"
-        value={selectedCountry}
-        dropdownItems={nationalityItems}
-        onItemSelection={onItemSelection}
-      />
-=======
       <View style={styles.inputAndButtonWrapper}>
         <View style={styles.inputWrapper}>
           <DropdownFilterInput
             label="Country of nationality"
-            placeholder="placeholder"
+            placeholder="Search Country"
             value={selectedCountry}
             dropdownItems={nationalityItems}
-            onTitleSelection={onTitleSelection}
+            onItemSelection={onItemSelection}
           />
         </View>
       </View>
->>>>>>> c92f4c87
       <View style={styles.inputAndButtonWrapper}>
         <View style={styles.inputWrapper}>
           <InputWithLabel
