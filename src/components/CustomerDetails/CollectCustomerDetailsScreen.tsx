--- conflicted
+++ resolved
@@ -7,21 +7,7 @@
   Alert,
   Vibration
 } from "react-native";
-<<<<<<< HEAD
-import { Feather } from "@expo/vector-icons";
-import { DarkButton } from "../Layout/Buttons/DarkButton";
-import { SecondaryButton } from "../Layout/Buttons/SecondaryButton";
-import { fontSize, size, color } from "../../common/styles";
-import * as Permissions from "expo-permissions";
-import { useAuthenticationContext } from "../../context/auth";
-import { validate, nricRegex } from "./validateNric";
-import { getQuota } from "../../services/quota";
-import { AppHeader } from "../Layout/AppHeader";
-import { InputWithLabel } from "../Layout/InputWithLabel";
-=======
 import { size } from "../../common/styles";
-import { AppName } from "../Layout/AppName";
->>>>>>> 0915d9c9
 import { Card } from "../Layout/Card";
 import { AppText } from "../Layout/AppText";
 import { TopBackground } from "../Layout/TopBackground";
@@ -35,6 +21,7 @@
 import { BarCodeScannedCallback } from "expo-barcode-scanner";
 import { validateAndCleanNric } from "../../utils/validateNric";
 import { InputNricSection } from "./InputNricSection";
+import { AppHeader } from "../Layout/AppHeader";
 
 const styles = StyleSheet.create({
   content: {
@@ -54,15 +41,8 @@
   navigation,
   isFocused
 }) => {
-<<<<<<< HEAD
-  const { token, endpoint } = useAuthenticationContext();
-  const [hasCameraPermission, setHasCameraPermission] = useState(false);
-  const [showScanner, setShowScanner] = useState(false);
-  const [scanningEnabled, setScanningEnabled] = useState(true);
-=======
   const [shouldShowCamera, setShouldShowCamera] = useState(false);
   const [isScanningEnabled, setIsScanningEnabled] = useState(true);
->>>>>>> 0915d9c9
   const [nricInput, setNricInput] = useState("");
   const { config } = useConfigContext();
 
@@ -74,22 +54,10 @@
 
   const onCheck = async (input: string): Promise<void> => {
     try {
-<<<<<<< HEAD
-      const isNricValid = validate(input);
-      if (!isNricValid) throw new Error("Invalid NRIC number");
-      const nric = input.match(nricRegex)?.[0].toUpperCase();
-
-      setIsLoading(true);
-      const quota = await getQuota(nric!, token, endpoint);
-      setIsLoading(false);
-
-      navigation.navigate("CustomerQuotaScreen", { quota, nric });
-=======
       setIsScanningEnabled(false);
       const nric = validateAndCleanNric(input);
       Vibration.vibrate(50);
       navigation.navigate("CustomerQuotaScreen", { nric });
->>>>>>> 0915d9c9
       setNricInput("");
     } catch (e) {
       setIsScanningEnabled(false);
