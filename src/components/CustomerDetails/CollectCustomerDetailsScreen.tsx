--- conflicted
+++ resolved
@@ -37,8 +37,7 @@
 import { useCheckUpdates } from "../../hooks/useCheckUpdates";
 import { KeyboardAvoidingScrollView } from "../Layout/KeyboardAvoidingScrollView";
 import { CampaignConfigContext } from "../../context/campaignConfig";
-<<<<<<< HEAD
-import { AlertModalContext, wrongFormatAlertProps } from "../../context/alert";
+import { AlertModalContext } from "../../context/alert";
 import { InputSelection } from "./InputSelection";
 import { ManualPassportInput } from "./ManualPassportInput";
 import { IdentificationFlag } from "../../types";
@@ -46,11 +45,8 @@
   IdentificationContext,
   defaultSelectedIdType
 } from "../../context/identification";
-=======
 import i18n from "i18n-js";
-import { AlertModalContext } from "../../context/alert";
 import { TouchableOpacity } from "react-native-gesture-handler";
->>>>>>> c2379288
 
 const styles = StyleSheet.create({
   content: {
@@ -214,7 +210,6 @@
     }
   };
 
-<<<<<<< HEAD
   const onInputSelection = (inputType: IdentificationFlag): void => {
     setSelectedIdType(inputType);
   };
@@ -239,10 +234,10 @@
         keyboardType={features?.id.type === "NUMBER" ? "numeric" : "default"}
       />
     );
-=======
+  };
+
   const onPressStatistics = (): void => {
     navigation.navigate("DailyStatisticsScreen");
->>>>>>> c2379288
   };
 
   return (
@@ -275,18 +270,7 @@
             <AppText>
               {i18n.t("collectCustomerDetailsScreen.checkEligibleItems")}
             </AppText>
-<<<<<<< HEAD
             {getInputComponent()}
-=======
-            <InputIdSection
-              openCamera={() => setShouldShowCamera(true)}
-              idInput={idInput}
-              setIdInput={setIdInput}
-              submitId={() => onCheck(idInput)}
-              keyboardType={
-                features?.id.type === "NUMBER" ? "numeric" : "default"
-              }
-            />
             <TouchableOpacity
               onPress={onPressStatistics}
               style={styles.statsButton}
@@ -299,7 +283,6 @@
               />
               <AppText style={styles.statsText}>Go to statistics</AppText>
             </TouchableOpacity>
->>>>>>> c2379288
           </Card>
           <FeatureToggler feature="HELP_MODAL">
             <HelpButton onPress={showHelpModal} />
