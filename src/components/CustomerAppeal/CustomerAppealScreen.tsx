--- conflicted
+++ resolved
@@ -26,11 +26,8 @@
 import { AuthContext } from "../../context/auth";
 import { Sentry } from "../../utils/errorTracking";
 import { CampaignConfigContext } from "../../context/campaignConfig";
-<<<<<<< HEAD
 import { useQuota } from "../../hooks/useQuota/useQuota";
-=======
 import i18n from "i18n-js";
->>>>>>> c2379288
 
 const styles = StyleSheet.create({
   loadingWrapper: {
