--- conflicted
+++ resolved
@@ -26,12 +26,8 @@
 import { AuthContext } from "../../context/auth";
 import { Sentry } from "../../utils/errorTracking";
 import { CampaignConfigContext } from "../../context/campaignConfig";
-<<<<<<< HEAD
 import { useQuota } from "../../hooks/useQuota/useQuota";
-import { i18nt } from "../../utils/translations";
-=======
 import { useTranslate } from "../../hooks/useTranslate/useTranslate";
->>>>>>> d55c9202
 
 const styles = StyleSheet.create({
   loadingWrapper: {
